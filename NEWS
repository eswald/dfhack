DFHack Future
    Internals
        A method for caching screen output is now available to Lua (and C++)
        Developer plugins can be ignored on startup by setting the DFHACK_NO_DEV_PLUGINS environment variable
        The console on Linux and OS X now recognizes keyboard input between prompts
    Lua
        Scripts can be enabled with the built-in enable/disable commands
        A new function, reqscript(), is available as a safer alternative to script_environment()
    New internal commands
        kill-lua: Interrupt running Lua scripts
    New plugins
    New scripts
        burial:  sets all unowned coffins to allow burial ("-pets" to allow pets too)
        fix-ster:  changes fertility/sterility of animals or dwarves
        view-item-info: adds information and customisable descriptions to item viewscreens
        item-descriptions:  holds a default description for every item type and subtype
        warn-starving:  check for starving, thirsty, or very drowsy units and pause with warning if any are found
    New tweaks
    Fixes
        Plugins with vmethod hooks can now be reloaded on OS X
        Lua's os.system() now works on OS X
        Fixed default arguments in Lua gametype detection functions
        gui/hack-wish now properly assigns quality to items.
        gui/gm-editor handles lua tables properly
        steam-engine: fixed a crash on arena load
        tweak fps-min fixed
        workflow: Fixed some issues with stuck jobs
            - Note: Existing stuck jobs must be cancelled and re-added
    Misc Improvements
<<<<<<< HEAD
        dwarfmonitor date format can be modified (see Readme)
        dwarfmonitor weather display can be configured separately
        gui/gm-editor: Pointers can now be displaced
=======
        dwarfmonitor widgets' positions, formats, etc. are now customizable (see Readme)
        dwarfmonitor weather display now separated from the date display
>>>>>>> 7581bda7
        "keybinding list" accepts a context
        nyan: Can now be stopped with dfhack-run
        quicksave: Restricted to fortress mode
        search: Now supports the noble suggestion screen (e.g. suggesting a baron)
    Removed

DFHack 0.40.24-r3
    Internals
        Ruby library now included on OS X - ruby scripts should work on OS X 10.10
        libstdc++ should work with older versions of OS X
        Added support for onLoadMap/onUnloadMap.init scripts
        game type detection functions are now available in the World module
        The DFHACK_LOG_MEM_RANGES environment variable can be used to log information to stderr.log on OS X
        Fixed adventure mode menu names
        Fixed command usage information for some commands
    Lua
        Lua scripts will only be reloaded if necessary
        Added a df2console() wrapper, useful for printing DF (CP437-encoded) text to the console in a portable way
        Added a strerror() wrapper
    New internal commands
        hide/show: hide and show the console on Windows
        sc-script: Allows additional scripts to be run when certain events occur (similar to onLoad*.init scripts)
    New plugins
        autohauler: A hauling-only version of autolabor
    New scripts
        modtools/reaction-product-trigger: triggers callbacks when products are produced (contrast with when reactions complete)
    New tweaks
        fps-min: Fixes the in-game minimum FPS setting
        shift-8-scroll: Gives Shift+8 (or *) priority when scrolling menus, instead of scrolling the map
        tradereq-pet-gender: Displays pet genders on the trade request screen
    New features
        autolabor: A negative pool size can be specified to use the most unskilled dwarves
        catsplosion: Works on any specified races
        exportlegends: Now exports more information
    Fixes
        Fixed game type detection in:
            3dveins
            createitem
            reveal
            seedwatch
        Made PRELOAD_LIB more extensible on Linux
        add-spatter, eventful: Fixed crash on world load
        building-hacks: made buildings produce/consume correct amount of power
        Gave add-thought a proper subthought arg.
        fix-armory compiles and is available again (albeit with issues)
        gui/gm-editor: Added search option (accessible with "s")
        hack-wish: Made items stack properly.
        modtools/skill-change: made level granularity work properly.
        show-unit-syndromes should work
        stockflow: Fixed error message in Arena mode
        stockflow: No longer checks the DF version
        stockflow: Fixed ballistic arrow head orders
        stockflow: Now convinces the bookkeeper to update records more often
        zone: Stopped crash when scrolling cage owner list
    Removed
    Misc Improvements
        building-hacks: Added a way to allow building to work even if it consumes more power than is available. Added setPower/getPower functions.
        catsplosion: Can now trigger pregnancies in (most) other creatures
        exportlegends: 'info' and 'all' exports legends_plus xml with more data for legends utilities
        manipulator:
            Added ability to edit nicknames/profession names
            Added "Job" as a View Type, in addition to "Profession" and "Squad"
            Custom profession templates, with masking
        remotefortressreader: Exposes more information

DFHack 0.40.24-r2
    Internals
        Lua scripts can set environment variables of each other with dfhack.run_script_with_env.
        Lua scripts can now call each others internal nonlocal functions with dfhack.script_environment(scriptName).functionName(arg1,arg2).
        eventful Lua reactions no longer require LUA_HOOK as a prefix: you can register a callback for the completion of any reaction with a name
        Filesystem module now provides file access/modification times and can list directories (normally and recursively)
        Units Module: New functions:
            isWar
            isHunter
            isAvailableForAdoption
            isOwnCiv
            isOwnRace
            getRaceName
            getRaceNamePlural
            getRaceBabyName
            getRaceChildName
            isBaby
            isChild
            isAdult
            isEggLayer
            isGrazer
            isMilkable
            isTrainableWar
            isTrainableHunting
            isTamable
            isMale
            isFemale
            isMerchant
            isForest
            isMarkedForSlaughter
        Buildings Module: New Functions:
            isActivityZone
            isPenPasture
            isPitPond
            isActive
            findPenPitAt
    Fixes
        dfhack.run_script should correctly find save-specific scripts now.
        Updated add-thought to properly affect stress.
        hfs-pit should work now
        Autobutcher takes gelding into account
        init.lua existence checks should be more reliable (notably when using non-English locales)
    New Plugins
    New Scripts
    New Tweaks
    Removed
    Misc Improvements
        Multiline commands are now possible inside dfhack.init scripts. See dfhack.init-example for example usage.

DFHack 0.40.24-r1
    Internals
        CMake shouldn't cache DFHACK_RELEASE anymore. People may need to manually update/delete their CMake cache files to get rid of it.

DFHack 0.40.24-r0
    Internals
        EventManager: fixed crash error with EQUIPMENT_CHANGE event.
        key modifier state exposed to Lua
    Fixes
        dfhack script can now be run from other directories on OSX
    New Plugins
        blueprint: export part of your fortress to quickfort .csv files
    New Scripts
        hotkey-notes:  print key, name, and jump position of hotkeys
    Removed
        embark.lua
        needs_porting/*
    New Tweaks
    Misc Improvements
        added support for searching more lists

DFHack 0.40.23-r1
    Internals
        plugins will not be loaded if globals they specify as required are not located (should prevent some crashes)
    Fixes
        Fixed numerous (mostly Lua-related) crashes on OS X by including a more up-to-date libstdc++
        Alt should no longer get stuck on Windows (and perhaps other platforms as well)
        advfort works again
        autobutcher takes sexualities into account
        devel/export-dt-ini: Updated for 0.40.20+
        digfort: now checks file type and existence
        exportlegends: Fixed map export
        full-heal: Fixed a problem with selecting units in the GUI
        gui/hack-wish: Fixed restrictive material filters
        mousequery: Changed box-select key to Alt+M
        plugins/dwarfmonitor: correct date display (month index, separator)
        scripts/putontable: added to the readme
        siren should work again
        stderr.log: removed excessive debug output on OS X
        trackstop: No longer prevents cancelling the removal of a track stop or roller.
        Fixed a display issue with PRINT_MODE:TEXT
        Fixed a symbol error (MapExtras::BiomeInfo::MAX_LAYERS) when compiling DFHack in Debug mode
    New Plugins
        fortplan: designate construction of (limited) buildings from .csv file, quickfort-style
    New Scripts
        gui/stockpiles: an in-game interface for saving and loading stockpile
          settings files.
        position: Reports the current date, time, month, and season, plus
            some location info.  Port/update of position.py
        hfs-pit: Digs a hole to hell under the cursor.  Replaces needs_porting/hellhole.cpp
    Removed
        embark.lua: Obsolete, use `embark-tools`
    New tweaks:
        eggs-fertile: Displays an egg fertility indicator on nestboxes
        max-wheelbarrow: Allows assigning more than 3 wheelbarrows to a stockpile
    Misc Improvements
        embark-tools: Added basic mouse support on the local map
        Made some adventure mode keybindings in dfhack.init-example only work in adventure mode
        Added a default keybinding for "gui/companion-order"
        further work on needs_porting

DFHack 0.40.19-r1
    Internals:
    Fixes:
        typo fix in modtools/reaction-trigger
        modtools/item-trigger should now work with item types
    New plugins:
        savestock and loadstock: two commands for saving and loading
          stockpile settings to a file. They can be used to migrate stockpile
          settings between worlds and saves.
    New scripts:
        remove-stress [all]: set selected or all units unit to -1,000,000 stress
          this script replaces removebadthoughts.rb
    Misc improvements:
        cmd-prompt can now access selected items, units, and buildings
        autolabor plugin: add an optional talent pool parameter

DFHack 0.40.16-r1
    Internals:
        EventManager should handle INTERACTION triggers a little better. It still can get confused about who did what but only rarely.
        EventManager should no longer trigger REPORT events for old reports after loading a save.
        lua/persist-table.lua: a convenient way of using persistent tables of arbitrary structure and dimension in Lua
    Fixes:
        mousequery: Disabled when linking levers
        stocks: Melting should work now
        scripts/full-heal: Updated with proper argument handling.
        scripts/modtools/reaction-trigger-transition.lua
            should produce the correct syntax now
        scripts/superdwarf.rb should work better now
        scripts/forum-dwarves.lua
            update for new df-structures changes
    New scripts:
        scripts/
            adaptation.rb
                view or set the cavern adaptation level of your citizens
            add-thought.lua
                allows the user to add thoughts to creatures.
            gaydar.lua
                detect the sexual orientation of units on the map
            markdown.lua
                Save a copy of a text screen in markdown (for reddit among others).
            devel/
                all-bob.lua: renames everyone Bob to help test interaction-trigger
    Misc improvements:
        autodump:
            Can now mark a stockpile for auto-dumping (similar to
            automelt and autotrade)
        buildingplan:
            Can now auto-allocate rooms to dwarves with specific positions
            (e.g. expedition leader, mayor)
        dwarfmonitor
            Now displays a weather indicator and date
        lua/syndrome-util.lua
            now you can remove syndromes by SYN_CLASS
        scripts/modtools/add-syndrome.lua
            now you can remove syndromes by SYN_CLASS
        No longer writes empty .history files

DFHack 0.40.15-r1
    Fixes:
        - mousequery: Fixed behavior when selecting a tile on the lowest z-level
    Internals:
        - EventManager: deals with frame_counter getting reset properly now.
        - modtools/item-trigger: fixed equip/unequip bug and corrected minor documentation error
        - teleport: Updated with proper argument handling and proper unit-at-destination handling.
        - autotrade: Removed the newly obsolete "Mark all" functionality.
        - search: Adapts to the new trade screen column width
        - tweak fast-trade: Switching the fast-trade keybinding to Shift-Up/Shift-Down, due to Select All conflict

DFHack 0.40.14-r1
    Internals:
        - The DFHack console can now be disabled by setting the DFHACK_DISABLE_CONSOLE
            environment variable: "DFHACK_DISABLE_CONSOLE=1 ./dfhack"
    Fixes:
        - Stopped duplicate load/unload events when unloading a world
        - Stopped "-e" from being echoed when DFHack quits on Linux
        - automelt now uses a faster method to locate items
        - autotrade: "Mark all" no longer double-marks bin contents
        - drainaquifer.rb: replaced with a faster less buggy drain-aquifer.lua
        - embark-tools no longer conflicts with keys on the notes screen
        - fastdwarf: Fixed problems with combat/attacks
        - forum-dwarves should work now
        - manipulator now uses a stable sort, allowing sorting by multiple categories
        - rendermax updated to work with 0.40
    New plugins:
        - trackstop: Shows track stop friction and dump direction in its 'q' menu
    New tweaks:
        - farm-plot-select: Adds "Select all" and "Deselect all" options to farm plot menus
        - import-priority-category: Allows changing the priority of all goods in a
            category when discussing an import agreement with the liaison
        - manager-quantity: Removes the limit of 30 jobs per manager order
        - civ-view-agreement: Fixes overlapping text on the "view agreement" screen
        - nestbox-color: Fixes the color of built nestboxes

    Misc Improvements:
        - exportlegends.lua can now handle site maps

DFHack 0.40.13-r1
    Internals:
        - unified spatter structs
        - added ruby df.print_color(color, string) method for dfhack console
    Fixes:
        - no more -e after terminating
        - fixed superdwarf

DFHack 0.40.12-r1
    Fixes:
        - possible crash fixed for hack-wish
        - updated search to not conflict with BUILDJOB_SUSPEND
        - workflow: job_material_category -> dfhack_material_category

    New plugins:
        - hotkeys (by Falconne): Shows ingame viewscreen with all dfhack keybindings active in current mode.
        - automelt: allows marking stockpiles for automelt (i.e. any items placed in stocpile will be designated for melting)

    Misc Improvements:
        - now you can use @ to print things in interactive Lua with subtley different semantics
        - optimizations for stockpiles for autotrade and stockflow
        - updated exportlegends.lua to work with new maps, dfhack 40.11 r1+

    Internals:
        - support for global onLoadWorld.init and onUnloadWorld.init files,
          called when loading and unloading a world
        - Close file after loading a binary patch.

DFHack 0.40.11-r1

    Internals:
        - Plugins on OS X now use ".plug.dylib" as an extension instead of ".plug.so"
    Fixes:
        - 3dveins should no longer hang/crash on specific maps
        - Fixed some autotrade and search layout issues
        - Updated deathcause
        - hack-wish should work now
        - reveal no longer allocates data for nonexistent map blocks
        - Various documentation fixes and updates

DFHack v0.40.10-r1

A few bugfixes.

DFHack v0.40.08-r2

    Internals:
        supported per save script folders
        Items module: added createItem function
        Sorted CMakeList for plugins and plugins/devel
        diggingInvaders no longer builds if plugin building is disabled
        EventManager:
            EQUIPMENT_CHANGE now triggers for new units
            new events:
                ON_REPORT
                UNIT_ATTACK
                UNLOAD
                INTERACTION

    New scripts:
        lua/
            repeat-util.lua
                makes it easier to make things repeat indefinitely
            syndrome-util.lua
                makes it easier to deal with unit syndromes
        scripts/
            forum-dwarves.lua
                helps copy df viewscreens to a file
            full-heal.lua
                fully heal a unit
            remove-wear.lua
                removes wear from all items in the fort
            repeat.lua
                repeatedly calls a script or a plugin
            ShowUnitSyndromes.rb
                shows syndromes affecting units and other relevant info
            teleport.lua
                teleports units
        scripts/devel/
            print-args.lua
        scripts/fix/
            blood-del.lua
                makes it so civs don't bring barrels full of blood ichor or goo
            feeding-timers.lua
                reset the feeding timers of all units
        scripts/gui/
            hack-wish.lua
                creates items out of any material
            unit-info-viewer.lua
                displays information about units
        scripts/modtools/
            add-syndrome.lua
                add a syndrome to a unit or remove one
            anonymous-script.lua
                execute an lua script defined by a string. For example, 'scripts/modtools/anonymous-script "print(args[2] .. args[1])" one two' will print 'twoone'. Useful for the *-trigger scripts.
            force.lua
                forces events: caravan, migrants, diplomat, megabeast, curiousbeast, mischievousbeast, flier, siege, nightcreature
            item-trigger.lua
                triggers commands based on equipping, unequipping, and wounding units with items
            interaction-trigger.lua
                triggers commands when interactions happen
            invader-item-destroyer.lua
                destroys invaders' items when they die
            moddable-gods.lua
                standardized version of Putnam's moddable gods script
            outside-only.lua
                register buildings as outside only or inside only
                replaces outsideOnly plugin
            projectile-trigger.lua
                standardized version of projectileExpansion
            reaction-trigger.lua
                trigger commands when custom reactions complete
                replaces autoSyndrome
            reaction-trigger-transition.lua
                a tool for converting mods from autoSyndrome to reaction-trigger
            random-trigger.lua
                triggers random scripts that you register
            skill-change.lua
                for incrementing and setting skills
            spawn-flow.lua
                creates flows, like mist or dragonfire
            syndrome-trigger.lua
                trigger commands when syndromes happen
            transform-unit.lua
                shapeshifts a unit, possibly permanently

    New commands:

    New tweaks:

    New plugins:

    Misc improvements:
        new function in utils.lua for standardized argument processing

    Removed
        digmat.rb: digFlood does the same functionality with less FPS impact
        scripts/invasionNow: scripts/modtools/force.lua does it better
        autoSyndrome replaced with scripts/modtools/reaction-trigger.lua
        syndromeTrigger replaced with scripts/modtools/syndrome-trigger.lua
        devel/printArgs plugin converted to scripts/devel/print-args.lua

DFHack v0.40.08-r1

    Was a mistake. Don't use it.

DFHack v0.34.11-r5

  Internals:
    - support for calling a lua function via a protobuf request (demonstrated by dfhack-run --lua).
    - support for basic filesystem operations (e.g. chdir, mkdir, rmdir, stat) in C++ and Lua
    - Lua API for listing files in directory. Needed for mod-manager.
    - Lua API for creating unit combat reports and writing to gamelog.
    - Lua API for running arbitrary DFHack commands
    - support for multiple raw/init.d/*.lua init scripts in one save.
    - eventful now has a more friendly way of making custom sidebars
    - on Linux and OSX the console now supports moving the cursor back and forward by a whole word.

  New scripts:
    - gui/mod-manager: allows installing/uninstalling mods into df from df/mods directory.
    - gui/clone-uniform: duplicates the currently selected uniform in the military screen.
    - fix/build-location: partial work-around for bug 5991 (trying to build wall while standing on it)
    - undump-buildings: removes dump designation from materials used in buildings.
    - exportlegends: exports data from legends mode, allowing a set-and-forget export of large worlds.
    - log-region: each time a fort is loaded identifying information will be written to the gamelog.
    - dfstatus: show an overview of critical stock quantities, including food, drinks, wood, and bars.

  New commands:
    - 'plant create' - spawn a new shrub under the cursor
    - command-prompt: a dfhack command prompt in df.

  New tweaks:
    - craft-age-wear: make crafted items wear out with time like in old versions (bug 6003)
    - adamantine-cloth-wear: stop adamantine clothing from wearing out (bug 6481)
    - confirm-embark: adds a prompt before embarking (on the "prepare carefully" screen)

  New plugins:
    - rendermax: replace the renderer with something else. Most interesting is "rendermax light"- a lighting engine for df.
    - automelt: allows marking stockpiles for automelt (i.e. any items placed in stocpile will be designated for melting)
    - embark-tools: implementations of Embark Anywhere, Nano Embark, and a few other embark-related utilities
    - building-hacks: Allows to add custom functionality and/or animations to buildings.
    - petcapRemover: triggers pregnancies in creatures so that you can effectively raise the default pet population cap from the default 50

  Misc improvements:
    - plant: move the 'grow', 'extirpate' and 'immolate' commands as 'plant' subcommands
    - digfort: improved csv parsing, add start() comment handling
    - exterminate: allow specifying a caste (exterminate gob:male)
    - createitem: in adventure mode it now defaults to the controlled unit as maker.
    - autotrade: adds "(Un)mark All" options to both panes of trade screen.
    - mousequery: several usability improvements.
    - mousequery: show live overlay (in menu area) of what's on the tile under the mouse cursor.
    - search: workshop profile search added.
    - dwarfmonitor: add screen to summarise preferences of fortress dwarfs.
    - getplants: add autochop function to automate woodcutting.
    - stocks: added more filtering and display options.

  Siege engine plugin:
    - engine quality and distance to target now affect accuracy
    - firing the siege engine at a target produces a combat report
    - improved movement speed computation for meandering units
    - operators in Prepare To Fire mode are released from duty once
      hungry/thirsty if there is a free replacement

DFHack v0.34.11-r4

  New commands:
    - diggingInvaders - allows invaders to dig and/or deconstruct walls and buildings in order to get at your dwarves.
    - digFlood - automatically dig out specified veins as they are revealed
    - enable, disable - Built-in commands that can be used to enable/disable many plugins.
    - restrictice - Restrict traffic on squares above visible ice.
    - restrictliquid - Restrict traffic on every visible square with liquid.
    - treefarm - automatically chop trees and dig obsidian
  New scripts:
    - autobutcher: A GUI front-end for the autobutcher plugin.
    - invasionNow: trigger an invasion, or many
    - locate_ore: scan the map for unmined ore veins
    - masspit: designate caged creatures in a zone for pitting
    - multicmd: run a sequence of dfhack commands, separated by ';'
    - startdwarf: change the number of dwarves for a new embark
    - digmat: dig veins/layers tile by tile, as discovered
  Misc improvements:
    - autoSyndrome:
        disable by default
        reorganized special tags
        minimized error spam
        reset policies: if the target already has an instance of the syndrome you can skip, add another instance, reset the timer, or add the full duration to the time remaining
    - core: fix SC_WORLD_(UN)LOADED event for arena mode
    - exterminate: renamed from slayrace, add help message, add butcher mode
    - fastdwarf: fixed bug involving fastdwarf and teledwarf being on at the same time
    - magmasource: rename to 'source', allow water/magma sources/drains
    - ruby: add df.dfhack_run "somecommand"
    - syndromeTrigger: replaces and extends trueTransformation. Can trigger things when syndromes are added for any reason.
    - tiletypes: support changing tile material to arbitrary stone.
    - workNow: can optionally look for jobs when jobs are completed
  New tweaks:
    - hive-crash: Prevent crash if bees die in a hive with ungathered products (bug 6368).
  New plugins:
    - 3dveins: Reshapes all veins on the map in a way that flows between Z levels. May be unstable. Backup before using.
    - autotrade: Automatically send items in marked stockpiles to trade depot, when trading is possible.
    - buildingplan: Place furniture before it's built
    - dwarfmonitor: Records dwarf activity to measure fort efficiency
    - mousequery: Look and poke at the map elements with the mouse.
    - outsideOnly: make raw-specified buildings impossible to build inside
    - resume: A plugin to help display and resume suspended constructions conveniently
    - stocks: An improved stocks display screen.
  Internals:
    - Core: there is now a per-save dfhack.init file for when the save is loaded, and another for when it is unloaded
    - EventManager: fixed job completion detection, fixed removal of TICK events, added EQUIPMENT_CHANGE event
    - Lua API for a better random number generator and perlin noise functions.
    - Once: easy way to make sure something happens once per run of DF, such as an error message

DFHack v0.34.11-r3

  Internals:
    - support for displaying active keybindings properly.
    - support for reusable widgets in lua screen library.
    - Maps::canStepBetween: returns whether you can walk between two tiles in one step.
    - EventManager: monitors various in game events centrally so that individual plugins
      don't have to monitor the same things redundantly.
    - Now works with OSX 10.6.8
  Notable bugfixes:
    - autobutcher can be re-enabled again after being stopped.
    - stopped Dwarf Manipulator from unmasking vampires.
    - Stonesense is now fixed on OSX
  Misc improvements:
    - fastdwarf: new mode using debug flags, and some internal consistency fixes.
    - added a small stand-alone utility for applying and removing binary patches.
    - removebadthoughts: add --dry-run option
    - superdwarf: work in adventure mode too
    - tweak stable-cursor: carries cursor location from/to Build menu.
    - deathcause: allow selection from the unitlist screen
    - slayrace: allow targetting undeads
  New tweaks:
    - tweak military-training: speed up melee squad training up to 10x (normally 3-5x).
  New scripts:
    - binpatch: the same as the stand-alone binpatch.exe, but works at runtime.
    - region-pops: displays animal populations of the region and allows tweaking them.
    - lua: lua interpreter front-end converted to a script from a native command.
    - dfusion: misc scripts with a text based menu.
    - embark: lets you embark anywhere.
    - lever: list and pull fort levers from the dfhack console.
    - stripcaged: mark items inside cages for dumping, eg caged goblin weapons.
    - soundsense-season: writes the correct season to gamelog.txt on world load.
    - create-items: spawn items
    - fix/cloth-stockpile: fixes bug 5739; needs to be run after savegame load every time.
  New GUI scripts:
    - gui/guide-path: displays the cached path for minecart Guide orders.
    - gui/workshop-job: displays inputs of a workshop job and allows tweaking them.
    - gui/workflow: a front-end for the workflow plugin (part inspired by falconne).
    - gui/assign-rack: works together with a binary patch to fix weapon racks.
    - gui/gm-editor: an universal editor for lots of dfhack things.
    - gui/companion-order: a adventure mode command interface for your companions.
    - gui/advfort: a way to do jobs with your adventurer (e.g. build fort).
  New binary patches (for use with binpatch):
    - armorstand-capacity: doubles the capacity of armor stands.
    - custom-reagent-size: lets custom reactions use small amounts of inputs.
    - deconstruct-heapfall: stops some items still falling on head when deconstructing.
    - deconstruct-teleport: stops items from 16x16 block teleporting when deconstructing.
    - hospital-overstocking: stops hospital overstocking with supplies.
    - training-ammo: lets dwarves with quiver full of combat-only ammo train.
    - weaponrack-unassign: fixes bug that negates work done by gui/assign-rack.
  Workflow plugin:
    - properly considers minecarts assigned to routes busy.
    - code for deducing job outputs rewritten in lua for flexibility.
    - logic fix: collecting webs produces silk, and ungathered webs are not thread.
    - items assigned to squads are considered busy, even if not in inventory.
    - shearing and milking jobs are supported, but only with generic MILK or YARN outputs.
    - workflow announces when the stock level gets very low once a season.
  New Fix Armory plugin:
    Together with a couple of binary patches and the gui/assign-rack script,
    this plugin makes weapon racks, armor stands, chests and cabinets in
    properly designated barracks be used again for storage of squad equipment.
  New Search plugin by falconne:
    Adds an incremental search function to the Stocks, Trading, Stockpile and Unit List screens.
  New AutoMaterial plugin by falconne:
    Makes building constructions (walls, floors, fortifications, etc) a little bit easier by
    saving you from having to trawl through long lists of materials each time you place one.
  Dfusion plugin:
    Reworked to make use of lua modules, now all the scripts can be used from other scripts.
  New Eventful plugin:
    A collection of lua events, that will allow new ways to interact with df world.
  Auto syndrome plugin:
    A way of automatically applying boiling rock syndromes and calling dfhack commands controlled by raws.
  Infinite sky plugin:
    Create new z-levels automatically or on request.
  True transformation plugin:
    A better way of doing permanent transformations that allows later transformations.
  Work now plugin:
    Makes the game assign jobs every time you pause.

DFHack v0.34.11-r2

  Internals:
    - full support for Mac OS X.
    - a plugin that adds scripting in ruby.
    - support for interposing virtual methods in DF from C++ plugins.
    - support for creating new interface screens from C++ and lua.
    - added various other API functions.
  Notable bugfixes:
    - better terminal reset after exit on linux.
    - seedwatch now works on reclaim.
    - the sort plugin won't crash on cages anymore.
  Misc improvements:
    - autodump: can move items to any walkable tile, not just floors.
    - stripcaged: by default keep armor, new dumparmor option.
    - zone: allow non-domesticated birds in nestboxes.
    - workflow: quality range in constraints.
    - cleanplants: new command to remove rain water from plants.
    - liquids: can paint permaflow, i.e. what makes rivers power water wheels.
    - prospect: pre-embark prospector accounts for caves & magma sea in its estimate.
    - rename: supports renaming stockpiles, workshops, traps, siege engines.
    - fastdwarf: now has an additional option to make dwarves teleport to their destination.
  New commands:
    - misery: multiplies every negative thought gained (2x by default).
    - digtype: designates every tile of the same type of vein on the map for 'digging' (any dig designation).
  New tweaks:
    - tweak stable-cursor: keeps exact cursor position between d/k/t/q/v etc menus.
    - tweak patrol-duty: makes Train orders reduce patrol timer, like the binary patch does.
    - tweak readable-build-plate: fix unreadable truncation in unit pressure plate build ui.
    - tweak stable-temp: fixes bug 6012; may improve FPS by 50-100% on a slow item-heavy fort.
    - tweak fast-heat: speeds up item heating & cooling, thus making stable-temp act faster.
    - tweak fix-dimensions: fixes subtracting small amounts from stacked liquids etc.
    - tweak advmode-contained: fixes UI bug in custom reactions with container inputs in advmode.
    - tweak fast-trade: Shift-Enter for selecting items quckly in Trade and Move to Depot screens.
    - tweak military-stable-assign: Stop rightmost list of military->Positions from jumping to top.
    - tweak military-color-assigned: In same list, color already assigned units in brown & green.
  New scripts:
    - fixnaked: removes thoughts about nakedness.
    - setfps: set FPS cap at runtime, in case you want slow motion or speed-up.
    - siren: wakes up units, stops breaks and parties - but causes bad thoughts.
    - fix/population-cap: run after every migrant wave to prevent exceeding the cap.
    - fix/stable-temp: counts items with temperature updates; does instant one-shot stable-temp.
    - fix/loyaltycascade: fix units allegiance, eg after ordering a dwarf merchant kill.
    - deathcause: shows the circumstances of death for a given body.
    - digfort: designate areas to dig from a csv file.
    - drainaquifer: remove aquifers from the map.
    - growcrops: cheat to make farm crops instantly grow.
    - magmasource: continuously spawn magma from any map tile.
    - removebadthoughts: delete all negative thoughts from your dwarves.
    - slayrace: instakill all units of a given race, optionally with magma.
    - superdwarf: per-creature fastdwarf.
  New GUI scripts:
    - gui/mechanisms: browse mechanism links of the current building.
    - gui/room-list: browse other rooms owned by the unit when assigning one.
    - gui/liquids: a GUI front-end for the liquids plugin.
    - gui/rename: renaming stockpiles, workshops and units via an in-game dialog.
    - gui/power-meter: front-end for the Power Meter plugin.
    - gui/siege-engine: front-end for the Siege Engine plugin.
    - gui/choose-weapons: auto-choose matching weapons in the military equip screen.
  Autolabor plugin:
    - can set nonidle hauler percentage.
    - broker excluded from all labors when needed at depot.
    - likewise, anybody with a scheduled diplomat meeting.
  New Dwarf Manipulator plugin:
    Open the unit list, and press 'l' to access a Dwarf Therapist like UI in the game.
  New Steam Engine plugin:
    Dwarven Water Reactors don't make any sense whatsoever and cause lag, so this may be
    a replacement for those concerned by it. The plugin detects if a workshop with a
    certain name is in the raws used by the current world, and provides the necessary
    behavior. See hack/raw/*_steam_engine.txt for the necessary raw definitions.
    Note: Stuff like animal treadmills might be more period, but absolutely can't be
    done with tools dfhack has access to.
  New Power Meter plugin:
    When activated, implements a pressure plate modification that detects power in gear
    boxes built on the four adjacent N/S/W/E tiles. The gui/power-meter script implements
    the necessary build configuration UI.
  New Siege Engine plugin:
    When enabled and configured via gui/siege-engine, allows aiming siege engines
    at a designated rectangular area with 360 degree fire range and across Z levels;
    this works by rewriting the projectile trajectory immediately after it appears.
    Also supports loading catapults with non-boulder projectiles, taking from a stockpile,
    and restricting operator skill range like with ordinary workshops.
    Disclaimer: not in any way to undermine the future siege update from Toady, but
    the aiming logic of existing engines hasn't been updated since 2D, and is almost
    useless above ground :(. Again, things like making siegers bring their own engines
    is totally out of the scope of dfhack and can only be done by Toady.
  New Add Spatter plugin:
    Detects reactions with certain names in the raws, and changes them from adding
    improvements to adding item contaminants. This allows directly covering items
    with poisons. The added spatters are immune both to water and 'clean items'.
    Intended to give some use to all those giant cave spider poison barrels brought
    by the caravans.
<|MERGE_RESOLUTION|>--- conflicted
+++ resolved
@@ -27,14 +27,9 @@
         workflow: Fixed some issues with stuck jobs
             - Note: Existing stuck jobs must be cancelled and re-added
     Misc Improvements
-<<<<<<< HEAD
-        dwarfmonitor date format can be modified (see Readme)
-        dwarfmonitor weather display can be configured separately
-        gui/gm-editor: Pointers can now be displaced
-=======
         dwarfmonitor widgets' positions, formats, etc. are now customizable (see Readme)
         dwarfmonitor weather display now separated from the date display
->>>>>>> 7581bda7
+        gui/gm-editor: Pointers can now be displaced
         "keybinding list" accepts a context
         nyan: Can now be stopped with dfhack-run
         quicksave: Restricted to fortress mode
