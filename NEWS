DFHack Future
    Internals
        Lua scripts can set environment variables of each other with dfhack.run_script_with_env.
        eventful Lua reactions no longer require LUA_HOOK as a prefix: you can register a callback for the completion of any reaction with a name
    Fixes
<<<<<<< HEAD
        dfhack.run_script should correctly find save-specific scripts now.
        Updated add-thought to properly affect stress.
=======
        hfs-pit should work now
>>>>>>> fa4a7817
    New Plugins
    New Scripts
    New Tweaks
    Removed
    Misc Improvements
        Multiline commands are now possible inside dfhack.init scripts. See dfhack.init-example for example usage.

DFHack 0.40.24-r1
    Internals
        CMake shouldn't cache DFHACK_RELEASE anymore. People may need to manually update/delete their CMake cache files to get rid of it.

DFHack 0.40.24-r0
    Internals
        EventManager: fixed crash error with EQUIPMENT_CHANGE event.
        key modifier state exposed to Lua
    Fixes
        dfhack script can now be run from other directories on OSX
    New Plugins
        blueprint: export part of your fortress to quickfort .csv files
    New Scripts
        hotkey-notes:  print key, name, and jump position of hotkeys
    Removed
        embark.lua
        needs_porting/*
    New Tweaks
    Misc Improvements
        added support for searching more lists

DFHack 0.40.23-r1
    Internals
        plugins will not be loaded if globals they specify as required are not located (should prevent some crashes)
    Fixes
        Fixed numerous (mostly Lua-related) crashes on OS X by including a more up-to-date libstdc++
        Alt should no longer get stuck on Windows (and perhaps other platforms as well)
        advfort works again
        autobutcher takes sexualities into account
        devel/export-dt-ini: Updated for 0.40.20+
        digfort: now checks file type and existence
        exportlegends: Fixed map export
        full-heal: Fixed a problem with selecting units in the GUI
        gui/hack-wish: Fixed restrictive material filters
        mousequery: Changed box-select key to Alt+M
        plugins/dwarfmonitor: correct date display (month index, separator)
        scripts/putontable: added to the readme
        siren should work again
        stderr.log: removed excessive debug output on OS X
        trackstop: No longer prevents cancelling the removal of a track stop or roller.
        Fixed a display issue with PRINT_MODE:TEXT
        Fixed a symbol error (MapExtras::BiomeInfo::MAX_LAYERS) when compiling DFHack in Debug mode
    New Plugins
        fortplan: designate construction of (limited) buildings from .csv file, quickfort-style
    New Scripts
        gui/stockpiles: an in-game interface for saving and loading stockpile
          settings files.
        position: Reports the current date, time, month, and season, plus
            some location info.  Port/update of position.py
        hfs-pit: Digs a hole to hell under the cursor.  Replaces needs_porting/hellhole.cpp
    Removed
        embark.lua: Obsolete, use `embark-tools`
    New tweaks:
        eggs-fertile: Displays an egg fertility indicator on nestboxes
        max-wheelbarrow: Allows assigning more than 3 wheelbarrows to a stockpile
    Misc Improvements
        embark-tools: Added basic mouse support on the local map
        Made some adventure mode keybindings in dfhack.init-example only work in adventure mode
        Added a default keybinding for "gui/companion-order"
        further work on needs_porting

DFHack 0.40.19-r1
    Internals:
    Fixes:
        typo fix in modtools/reaction-trigger
        modtools/item-trigger should now work with item types
    New plugins:
        savestock and loadstock: two commands for saving and loading
          stockpile settings to a file. They can be used to migrate stockpile
          settings between worlds and saves.
    New scripts:
        remove-stress [all]: set selected or all units unit to -1,000,000 stress
          this script replaces removebadthoughts.rb
    Misc improvements:
        cmd-prompt can now access selected items, units, and buildings
        autolabor plugin: add an optional talent pool parameter

DFHack 0.40.16-r1
    Internals:
        EventManager should handle INTERACTION triggers a little better. It still can get confused about who did what but only rarely.
        EventManager should no longer trigger REPORT events for old reports after loading a save.
        lua/persist-table.lua: a convenient way of using persistent tables of arbitrary structure and dimension in Lua
    Fixes:
        mousequery: Disabled when linking levers
        stocks: Melting should work now
        scripts/full-heal: Updated with proper argument handling.
        scripts/modtools/reaction-trigger-transition.lua
            should produce the correct syntax now
        scripts/superdwarf.rb should work better now
        scripts/forum-dwarves.lua
            update for new df-structures changes
    New scripts:
        scripts/
            adaptation.rb
                view or set the cavern adaptation level of your citizens
            add-thought.lua
                allows the user to add thoughts to creatures.
            gaydar.lua
                detect the sexual orientation of units on the map
            markdown.lua
                Save a copy of a text screen in markdown (for reddit among others).
            devel/
                all-bob.lua: renames everyone Bob to help test interaction-trigger
    Misc improvements:
        autodump:
            Can now mark a stockpile for auto-dumping (similar to
            automelt and autotrade)
        buildingplan:
            Can now auto-allocate rooms to dwarves with specific positions
            (e.g. expedition leader, mayor)
        dwarfmonitor
            Now displays a weather indicator and date
        lua/syndrome-util.lua
            now you can remove syndromes by SYN_CLASS
        scripts/modtools/add-syndrome.lua
            now you can remove syndromes by SYN_CLASS
        No longer writes empty .history files

DFHack 0.40.15-r1
    Fixes:
        - mousequery: Fixed behavior when selecting a tile on the lowest z-level
    Internals:
        - EventManager: deals with frame_counter getting reset properly now.
        - modtools/item-trigger: fixed equip/unequip bug and corrected minor documentation error
        - teleport: Updated with proper argument handling and proper unit-at-destination handling.
        - autotrade: Removed the newly obsolete "Mark all" functionality.
        - search: Adapts to the new trade screen column width
        - tweak fast-trade: Switching the fast-trade keybinding to Shift-Up/Shift-Down, due to Select All conflict

DFHack 0.40.14-r1
    Internals:
        - The DFHack console can now be disabled by setting the DFHACK_DISABLE_CONSOLE
            environment variable: "DFHACK_DISABLE_CONSOLE=1 ./dfhack"
    Fixes:
        - Stopped duplicate load/unload events when unloading a world
        - Stopped "-e" from being echoed when DFHack quits on Linux
        - automelt now uses a faster method to locate items
        - autotrade: "Mark all" no longer double-marks bin contents
        - drainaquifer.rb: replaced with a faster less buggy drain-aquifer.lua
        - embark-tools no longer conflicts with keys on the notes screen
        - fastdwarf: Fixed problems with combat/attacks
        - forum-dwarves should work now
        - manipulator now uses a stable sort, allowing sorting by multiple categories
        - rendermax updated to work with 0.40
    New plugins:
        - trackstop: Shows track stop friction and dump direction in its 'q' menu
    New tweaks:
        - farm-plot-select: Adds "Select all" and "Deselect all" options to farm plot menus
        - import-priority-category: Allows changing the priority of all goods in a
            category when discussing an import agreement with the liaison
        - manager-quantity: Removes the limit of 30 jobs per manager order
        - civ-view-agreement: Fixes overlapping text on the "view agreement" screen
        - nestbox-color: Fixes the color of built nestboxes

    Misc Improvements:
        - exportlegends.lua can now handle site maps

DFHack 0.40.13-r1
    Internals:
        - unified spatter structs
        - added ruby df.print_color(color, string) method for dfhack console
    Fixes:
        - no more -e after terminating
        - fixed superdwarf

DFHack 0.40.12-r1
    Fixes:
        - possible crash fixed for hack-wish
        - updated search to not conflict with BUILDJOB_SUSPEND
        - workflow: job_material_category -> dfhack_material_category

    New plugins:
        - hotkeys (by Falconne): Shows ingame viewscreen with all dfhack keybindings active in current mode.
        - automelt: allows marking stockpiles for automelt (i.e. any items placed in stocpile will be designated for melting)

    Misc Improvements:
        - now you can use @ to print things in interactive Lua with subtley different semantics
        - optimizations for stockpiles for autotrade and stockflow
        - updated exportlegends.lua to work with new maps, dfhack 40.11 r1+

    Internals:
        - support for global onLoadWorld.init and onUnloadWorld.init files,
          called when loading and unloading a world
        - Close file after loading a binary patch.

DFHack 0.40.11-r1

    Internals:
        - Plugins on OS X now use ".plug.dylib" as an extension instead of ".plug.so"
    Fixes:
        - 3dveins should no longer hang/crash on specific maps
        - Fixed some autotrade and search layout issues
        - Updated deathcause
        - hack-wish should work now
        - reveal no longer allocates data for nonexistent map blocks
        - Various documentation fixes and updates

DFHack v0.40.10-r1

A few bugfixes.

DFHack v0.40.08-r2

    Internals:
        supported per save script folders
        Items module: added createItem function
        Sorted CMakeList for plugins and plugins/devel
        diggingInvaders no longer builds if plugin building is disabled
        EventManager:
            EQUIPMENT_CHANGE now triggers for new units
            new events:
                ON_REPORT
                UNIT_ATTACK
                UNLOAD
                INTERACTION

    New scripts:
        lua/
            repeat-util.lua
                makes it easier to make things repeat indefinitely
            syndrome-util.lua
                makes it easier to deal with unit syndromes
        scripts/
            forum-dwarves.lua
                helps copy df viewscreens to a file
            full-heal.lua
                fully heal a unit
            remove-wear.lua
                removes wear from all items in the fort
            repeat.lua
                repeatedly calls a script or a plugin
            ShowUnitSyndromes.rb
                shows syndromes affecting units and other relevant info
            teleport.lua
                teleports units
        scripts/devel/
            print-args.lua
        scripts/fix/
            blood-del.lua
                makes it so civs don't bring barrels full of blood ichor or goo
            feeding-timers.lua
                reset the feeding timers of all units
        scripts/gui/
            hack-wish.lua
                creates items out of any material
            unit-info-viewer.lua
                displays information about units
        scripts/modtools/
            add-syndrome.lua
                add a syndrome to a unit or remove one
            anonymous-script.lua
                execute an lua script defined by a string. For example, 'scripts/modtools/anonymous-script "print(args[2] .. args[1])" one two' will print 'twoone'. Useful for the *-trigger scripts.
            force.lua
                forces events: caravan, migrants, diplomat, megabeast, curiousbeast, mischievousbeast, flier, siege, nightcreature
            item-trigger.lua
                triggers commands based on equipping, unequipping, and wounding units with items
            interaction-trigger.lua
                triggers commands when interactions happen
            invader-item-destroyer.lua
                destroys invaders' items when they die
            moddable-gods.lua
                standardized version of Putnam's moddable gods script
            outside-only.lua
                register buildings as outside only or inside only
                replaces outsideOnly plugin
            projectile-trigger.lua
                standardized version of projectileExpansion
            reaction-trigger.lua
                trigger commands when custom reactions complete
                replaces autoSyndrome
            reaction-trigger-transition.lua
                a tool for converting mods from autoSyndrome to reaction-trigger
            random-trigger.lua
                triggers random scripts that you register
            skill-change.lua
                for incrementing and setting skills
            spawn-flow.lua
                creates flows, like mist or dragonfire
            syndrome-trigger.lua
                trigger commands when syndromes happen
            transform-unit.lua
                shapeshifts a unit, possibly permanently

    New commands:

    New tweaks:

    New plugins:

    Misc improvements:
        new function in utils.lua for standardized argument processing

    Removed
        digmat.rb: digFlood does the same functionality with less FPS impact
        scripts/invasionNow: scripts/modtools/force.lua does it better
        autoSyndrome replaced with scripts/modtools/reaction-trigger.lua
        syndromeTrigger replaced with scripts/modtools/syndrome-trigger.lua
        devel/printArgs plugin converted to scripts/devel/print-args.lua

DFHack v0.40.08-r1

    Was a mistake. Don't use it.

DFHack v0.34.11-r5

  Internals:
    - support for calling a lua function via a protobuf request (demonstrated by dfhack-run --lua).
    - support for basic filesystem operations (e.g. chdir, mkdir, rmdir, stat) in C++ and Lua
    - Lua API for listing files in directory. Needed for mod-manager.
    - Lua API for creating unit combat reports and writing to gamelog.
    - Lua API for running arbitrary DFHack commands
    - support for multiple raw/init.d/*.lua init scripts in one save.
    - eventful now has a more friendly way of making custom sidebars
    - on Linux and OSX the console now supports moving the cursor back and forward by a whole word.

  New scripts:
    - gui/mod-manager: allows installing/uninstalling mods into df from df/mods directory.
    - gui/clone-uniform: duplicates the currently selected uniform in the military screen.
    - fix/build-location: partial work-around for bug 5991 (trying to build wall while standing on it)
    - undump-buildings: removes dump designation from materials used in buildings.
    - exportlegends: exports data from legends mode, allowing a set-and-forget export of large worlds.
    - log-region: each time a fort is loaded identifying information will be written to the gamelog.
    - dfstatus: show an overview of critical stock quantities, including food, drinks, wood, and bars.

  New commands:
    - 'plant create' - spawn a new shrub under the cursor
    - command-prompt: a dfhack command prompt in df.

  New tweaks:
    - craft-age-wear: make crafted items wear out with time like in old versions (bug 6003)
    - adamantine-cloth-wear: stop adamantine clothing from wearing out (bug 6481)
    - confirm-embark: adds a prompt before embarking (on the "prepare carefully" screen)

  New plugins:
    - rendermax: replace the renderer with something else. Most interesting is "rendermax light"- a lighting engine for df.
    - automelt: allows marking stockpiles for automelt (i.e. any items placed in stocpile will be designated for melting)
    - embark-tools: implementations of Embark Anywhere, Nano Embark, and a few other embark-related utilities
    - building-hacks: Allows to add custom functionality and/or animations to buildings.
    - petcapRemover: triggers pregnancies in creatures so that you can effectively raise the default pet population cap from the default 50

  Misc improvements:
    - plant: move the 'grow', 'extirpate' and 'immolate' commands as 'plant' subcommands
    - digfort: improved csv parsing, add start() comment handling
    - exterminate: allow specifying a caste (exterminate gob:male)
    - createitem: in adventure mode it now defaults to the controlled unit as maker.
    - autotrade: adds "(Un)mark All" options to both panes of trade screen.
    - mousequery: several usability improvements.
    - mousequery: show live overlay (in menu area) of what's on the tile under the mouse cursor.
    - search: workshop profile search added.
    - dwarfmonitor: add screen to summarise preferences of fortress dwarfs.
    - getplants: add autochop function to automate woodcutting.
    - stocks: added more filtering and display options.

  Siege engine plugin:
    - engine quality and distance to target now affect accuracy
    - firing the siege engine at a target produces a combat report
    - improved movement speed computation for meandering units
    - operators in Prepare To Fire mode are released from duty once
      hungry/thirsty if there is a free replacement

DFHack v0.34.11-r4

  New commands:
    - diggingInvaders - allows invaders to dig and/or deconstruct walls and buildings in order to get at your dwarves.
    - digFlood - automatically dig out specified veins as they are revealed
    - enable, disable - Built-in commands that can be used to enable/disable many plugins.
    - restrictice - Restrict traffic on squares above visible ice.
    - restrictliquid - Restrict traffic on every visible square with liquid.
    - treefarm - automatically chop trees and dig obsidian
  New scripts:
    - autobutcher: A GUI front-end for the autobutcher plugin.
    - invasionNow: trigger an invasion, or many
    - locate_ore: scan the map for unmined ore veins
    - masspit: designate caged creatures in a zone for pitting
    - multicmd: run a sequence of dfhack commands, separated by ';'
    - startdwarf: change the number of dwarves for a new embark
    - digmat: dig veins/layers tile by tile, as discovered
  Misc improvements:
    - autoSyndrome:
        disable by default
        reorganized special tags
        minimized error spam
        reset policies: if the target already has an instance of the syndrome you can skip, add another instance, reset the timer, or add the full duration to the time remaining
    - core: fix SC_WORLD_(UN)LOADED event for arena mode
    - exterminate: renamed from slayrace, add help message, add butcher mode
    - fastdwarf: fixed bug involving fastdwarf and teledwarf being on at the same time
    - magmasource: rename to 'source', allow water/magma sources/drains
    - ruby: add df.dfhack_run "somecommand"
    - syndromeTrigger: replaces and extends trueTransformation. Can trigger things when syndromes are added for any reason.
    - tiletypes: support changing tile material to arbitrary stone.
    - workNow: can optionally look for jobs when jobs are completed
  New tweaks:
    - hive-crash: Prevent crash if bees die in a hive with ungathered products (bug 6368).
  New plugins:
    - 3dveins: Reshapes all veins on the map in a way that flows between Z levels. May be unstable. Backup before using.
    - autotrade: Automatically send items in marked stockpiles to trade depot, when trading is possible.
    - buildingplan: Place furniture before it's built
    - dwarfmonitor: Records dwarf activity to measure fort efficiency
    - mousequery: Look and poke at the map elements with the mouse.
    - outsideOnly: make raw-specified buildings impossible to build inside
    - resume: A plugin to help display and resume suspended constructions conveniently
    - stocks: An improved stocks display screen.
  Internals:
    - Core: there is now a per-save dfhack.init file for when the save is loaded, and another for when it is unloaded
    - EventManager: fixed job completion detection, fixed removal of TICK events, added EQUIPMENT_CHANGE event
    - Lua API for a better random number generator and perlin noise functions.
    - Once: easy way to make sure something happens once per run of DF, such as an error message

DFHack v0.34.11-r3

  Internals:
    - support for displaying active keybindings properly.
    - support for reusable widgets in lua screen library.
    - Maps::canStepBetween: returns whether you can walk between two tiles in one step.
    - EventManager: monitors various in game events centrally so that individual plugins
      don't have to monitor the same things redundantly.
    - Now works with OSX 10.6.8
  Notable bugfixes:
    - autobutcher can be re-enabled again after being stopped.
    - stopped Dwarf Manipulator from unmasking vampires.
    - Stonesense is now fixed on OSX
  Misc improvements:
    - fastdwarf: new mode using debug flags, and some internal consistency fixes.
    - added a small stand-alone utility for applying and removing binary patches.
    - removebadthoughts: add --dry-run option
    - superdwarf: work in adventure mode too
    - tweak stable-cursor: carries cursor location from/to Build menu.
    - deathcause: allow selection from the unitlist screen
    - slayrace: allow targetting undeads
  New tweaks:
    - tweak military-training: speed up melee squad training up to 10x (normally 3-5x).
  New scripts:
    - binpatch: the same as the stand-alone binpatch.exe, but works at runtime.
    - region-pops: displays animal populations of the region and allows tweaking them.
    - lua: lua interpreter front-end converted to a script from a native command.
    - dfusion: misc scripts with a text based menu.
    - embark: lets you embark anywhere.
    - lever: list and pull fort levers from the dfhack console.
    - stripcaged: mark items inside cages for dumping, eg caged goblin weapons.
    - soundsense-season: writes the correct season to gamelog.txt on world load.
    - create-items: spawn items
    - fix/cloth-stockpile: fixes bug 5739; needs to be run after savegame load every time.
  New GUI scripts:
    - gui/guide-path: displays the cached path for minecart Guide orders.
    - gui/workshop-job: displays inputs of a workshop job and allows tweaking them.
    - gui/workflow: a front-end for the workflow plugin (part inspired by falconne).
    - gui/assign-rack: works together with a binary patch to fix weapon racks.
    - gui/gm-editor: an universal editor for lots of dfhack things.
    - gui/companion-order: a adventure mode command interface for your companions.
    - gui/advfort: a way to do jobs with your adventurer (e.g. build fort).
  New binary patches (for use with binpatch):
    - armorstand-capacity: doubles the capacity of armor stands.
    - custom-reagent-size: lets custom reactions use small amounts of inputs.
    - deconstruct-heapfall: stops some items still falling on head when deconstructing.
    - deconstruct-teleport: stops items from 16x16 block teleporting when deconstructing.
    - hospital-overstocking: stops hospital overstocking with supplies.
    - training-ammo: lets dwarves with quiver full of combat-only ammo train.
    - weaponrack-unassign: fixes bug that negates work done by gui/assign-rack.
  Workflow plugin:
    - properly considers minecarts assigned to routes busy.
    - code for deducing job outputs rewritten in lua for flexibility.
    - logic fix: collecting webs produces silk, and ungathered webs are not thread.
    - items assigned to squads are considered busy, even if not in inventory.
    - shearing and milking jobs are supported, but only with generic MILK or YARN outputs.
    - workflow announces when the stock level gets very low once a season.
  New Fix Armory plugin:
    Together with a couple of binary patches and the gui/assign-rack script,
    this plugin makes weapon racks, armor stands, chests and cabinets in
    properly designated barracks be used again for storage of squad equipment.
  New Search plugin by falconne:
    Adds an incremental search function to the Stocks, Trading, Stockpile and Unit List screens.
  New AutoMaterial plugin by falconne:
    Makes building constructions (walls, floors, fortifications, etc) a little bit easier by
    saving you from having to trawl through long lists of materials each time you place one.
  Dfusion plugin:
    Reworked to make use of lua modules, now all the scripts can be used from other scripts.
  New Eventful plugin:
    A collection of lua events, that will allow new ways to interact with df world.
  Auto syndrome plugin:
    A way of automatically applying boiling rock syndromes and calling dfhack commands controlled by raws.
  Infinite sky plugin:
    Create new z-levels automatically or on request.
  True transformation plugin:
    A better way of doing permanent transformations that allows later transformations.
  Work now plugin:
    Makes the game assign jobs every time you pause.

DFHack v0.34.11-r2

  Internals:
    - full support for Mac OS X.
    - a plugin that adds scripting in ruby.
    - support for interposing virtual methods in DF from C++ plugins.
    - support for creating new interface screens from C++ and lua.
    - added various other API functions.
  Notable bugfixes:
    - better terminal reset after exit on linux.
    - seedwatch now works on reclaim.
    - the sort plugin won't crash on cages anymore.
  Misc improvements:
    - autodump: can move items to any walkable tile, not just floors.
    - stripcaged: by default keep armor, new dumparmor option.
    - zone: allow non-domesticated birds in nestboxes.
    - workflow: quality range in constraints.
    - cleanplants: new command to remove rain water from plants.
    - liquids: can paint permaflow, i.e. what makes rivers power water wheels.
    - prospect: pre-embark prospector accounts for caves & magma sea in its estimate.
    - rename: supports renaming stockpiles, workshops, traps, siege engines.
    - fastdwarf: now has an additional option to make dwarves teleport to their destination.
  New commands:
    - misery: multiplies every negative thought gained (2x by default).
    - digtype: designates every tile of the same type of vein on the map for 'digging' (any dig designation).
  New tweaks:
    - tweak stable-cursor: keeps exact cursor position between d/k/t/q/v etc menus.
    - tweak patrol-duty: makes Train orders reduce patrol timer, like the binary patch does.
    - tweak readable-build-plate: fix unreadable truncation in unit pressure plate build ui.
    - tweak stable-temp: fixes bug 6012; may improve FPS by 50-100% on a slow item-heavy fort.
    - tweak fast-heat: speeds up item heating & cooling, thus making stable-temp act faster.
    - tweak fix-dimensions: fixes subtracting small amounts from stacked liquids etc.
    - tweak advmode-contained: fixes UI bug in custom reactions with container inputs in advmode.
    - tweak fast-trade: Shift-Enter for selecting items quckly in Trade and Move to Depot screens.
    - tweak military-stable-assign: Stop rightmost list of military->Positions from jumping to top.
    - tweak military-color-assigned: In same list, color already assigned units in brown & green.
  New scripts:
    - fixnaked: removes thoughts about nakedness.
    - setfps: set FPS cap at runtime, in case you want slow motion or speed-up.
    - siren: wakes up units, stops breaks and parties - but causes bad thoughts.
    - fix/population-cap: run after every migrant wave to prevent exceeding the cap.
    - fix/stable-temp: counts items with temperature updates; does instant one-shot stable-temp.
    - fix/loyaltycascade: fix units allegiance, eg after ordering a dwarf merchant kill.
    - deathcause: shows the circumstances of death for a given body.
    - digfort: designate areas to dig from a csv file.
    - drainaquifer: remove aquifers from the map.
    - growcrops: cheat to make farm crops instantly grow.
    - magmasource: continuously spawn magma from any map tile.
    - removebadthoughts: delete all negative thoughts from your dwarves.
    - slayrace: instakill all units of a given race, optionally with magma.
    - superdwarf: per-creature fastdwarf.
  New GUI scripts:
    - gui/mechanisms: browse mechanism links of the current building.
    - gui/room-list: browse other rooms owned by the unit when assigning one.
    - gui/liquids: a GUI front-end for the liquids plugin.
    - gui/rename: renaming stockpiles, workshops and units via an in-game dialog.
    - gui/power-meter: front-end for the Power Meter plugin.
    - gui/siege-engine: front-end for the Siege Engine plugin.
    - gui/choose-weapons: auto-choose matching weapons in the military equip screen.
  Autolabor plugin:
    - can set nonidle hauler percentage.
    - broker excluded from all labors when needed at depot.
    - likewise, anybody with a scheduled diplomat meeting.
  New Dwarf Manipulator plugin:
    Open the unit list, and press 'l' to access a Dwarf Therapist like UI in the game.
  New Steam Engine plugin:
    Dwarven Water Reactors don't make any sense whatsoever and cause lag, so this may be
    a replacement for those concerned by it. The plugin detects if a workshop with a
    certain name is in the raws used by the current world, and provides the necessary
    behavior. See hack/raw/*_steam_engine.txt for the necessary raw definitions.
    Note: Stuff like animal treadmills might be more period, but absolutely can't be
    done with tools dfhack has access to.
  New Power Meter plugin:
    When activated, implements a pressure plate modification that detects power in gear
    boxes built on the four adjacent N/S/W/E tiles. The gui/power-meter script implements
    the necessary build configuration UI.
  New Siege Engine plugin:
    When enabled and configured via gui/siege-engine, allows aiming siege engines
    at a designated rectangular area with 360 degree fire range and across Z levels;
    this works by rewriting the projectile trajectory immediately after it appears.
    Also supports loading catapults with non-boulder projectiles, taking from a stockpile,
    and restricting operator skill range like with ordinary workshops.
    Disclaimer: not in any way to undermine the future siege update from Toady, but
    the aiming logic of existing engines hasn't been updated since 2D, and is almost
    useless above ground :(. Again, things like making siegers bring their own engines
    is totally out of the scope of dfhack and can only be done by Toady.
  New Add Spatter plugin:
    Detects reactions with certain names in the raws, and changes them from adding
    improvements to adding item contaminants. This allows directly covering items
    with poisons. The added spatters are immune both to water and 'clean items'.
    Intended to give some use to all those giant cave spider poison barrels brought
    by the caravans.
<|MERGE_RESOLUTION|>--- conflicted
+++ resolved
@@ -3,12 +3,9 @@
         Lua scripts can set environment variables of each other with dfhack.run_script_with_env.
         eventful Lua reactions no longer require LUA_HOOK as a prefix: you can register a callback for the completion of any reaction with a name
     Fixes
-<<<<<<< HEAD
         dfhack.run_script should correctly find save-specific scripts now.
         Updated add-thought to properly affect stress.
-=======
         hfs-pit should work now
->>>>>>> fa4a7817
     New Plugins
     New Scripts
     New Tweaks
