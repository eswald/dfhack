<?xml version="1.0" ?>
<DFExtractor>
<!-- USE A FIXED WIDTH FONT! -->
  <MemoryDescriptors>
  
<!--A note about virtual types: many of those aren't enumerated in the vtable structure anymore
    but are found dynamically. Here's a list of viewscreens for 40d:
    viewscreen_conversation
    viewscreen_setupadventure
    viewscreen_dungeon_announce
    viewscreen_dungeon_monsterstatus
    viewscreen_dungeon_wrestle
    viewscreen_adventure_log
    viewscreen_adventure_travel
    viewscreen_dungeonmode
    viewscreen_selectitem
    viewscreen_dwarfmode
    viewscreen_layer_stockpile
    viewscreen_layer_world_gen_param_preset
    viewscreen_layer_world_gen_param
    viewscreen_layer_export_play_map
    viewscreen_layer_musicsound
    viewscreen_layer_unit_relationship
    viewscreen_layer_workshop_profile
    viewscreen_layer
    viewscreen_unit
    viewscreen_customize_unit
    viewscreen_savegame
    viewscreen_loadgame
    viewscreen_option
    viewscreen_layer_currency
    viewscreen_layer_reaction
    viewscreen_layer_stone_restriction
    viewscreen_layer_noblelist
    viewscreen_job
    viewscreen_building
    viewscreen_item
    viewscreen_noble
    viewscreen_buildinglist
    viewscreen_commandchain
    viewscreen_squad
    viewscreen_civlist
    viewscreen_entity
    viewscreen_treasurelist
    viewscreen_unitjobs
    viewscreen_createquota
    viewscreen_jobmanagement
    viewscreen_wages
    viewscreen_stores
    viewscreen_overallstatus
    viewscreen_justice
    viewscreen_price
    viewscreen_pet
    viewscreen_kitchenpref
    viewscreen_announcelist
    viewscreen_game_cleaner
    viewscreen_title
    viewscreen_legends
    viewscreen_new_region
    viewscreen_export_region
    viewscreen_export_graphical_map
    viewscreen_layer_assigntrade
    viewscreen_requestagreement
    viewscreen_tradeagreement
    viewscreen_topicmeeting_takerequests
    viewscreen_topicmeeting
    viewscreen_meeting
    viewscreen_barter
    viewscreen_tradegoods
    viewscreen_tradelist
    viewscreen_textviewer
    viewscreen_layer_choose_language_name
    viewscreen_setupdwarfgame
    viewscreen_choose_start_site
    
    And item types:
    item_coin
    item_trapcomp
    item_siegeammo
    item_quiver
    item_backpack
    item_pants
    item_totem
    item_anvil
    item_gem
    item_bracelet
    item_earring
    item_ring
    item_crown
    item_ammo
    item_scepter
    item_amulet
    item_figurine
    item_bin
    item_box
    item_gloves
    item_helm
    item_shield
    item_shoes
    item_armor
    item_weapon
    item_animaltrap
    item_barrel
    item_cage
    item_toy
    item_instrument
    item_goblet
    item_flask
    item_chain
    item_hatch_cover
    item_floodgate
    item_door
    item_cloth
    item_constructed
    item_food
    item_crafted
    item_thread
    item_cheese
    item_ballistaarrowhead
    item_shell
    item_skull
    item_bones
    item_skin_tanned
    item_skin_raw
    item_pet
    item_vermin
    item_fish_raw
    item_fish
    item_meat
    item_remains
    item_corpsepiece
    item_glob
    item_liquid_misc
    item_powder_misc
    item_drink
    item_extract
    item_liquipowder
    item_corpse
    item_wood
    item_stone
    item_rough
    item_blocks
    item_smallgem
    item_bar
    item_actual
    item_rock
    item_grate
    item_window
    item_bucket
    item_coffin
    item_statue
    item_quern
    item_millstone
    item_armorstand
    item_weaponrack
    item_cabinet
    item_catapultparts
    item_ballistaparts
    item_trapparts
    item_potion
    item_pipe_section
    item_leaves
    item_plant
    item_seeds
    item_critter
    item_powder
    item_liquid
        
    Finally veins:
    block_square_event_frozen_liquid
    block_square_event_mineral
    -->
  
  
    <Entry version="meta-40d" os="all" id="meta-40d">
        <Profession can_assign_labors="true" is_military="false" name="Miner">0</Profession>
        <Profession can_assign_labors="true" is_military="false" name="Woodworker">1</Profession>
        <Profession can_assign_labors="true" is_military="false" name="Carpenter">2</Profession>
        <Profession can_assign_labors="true" is_military="false" name="Bowyer">3</Profession>
        <Profession can_assign_labors="true" is_military="false" name="Woodcutter">4</Profession>
        <Profession can_assign_labors="true" is_military="false" name="Stoneworker">5</Profession>
        <Profession can_assign_labors="true" is_military="false" name="Engraver">6</Profession>
        <Profession can_assign_labors="true" is_military="false" name="Mason">7</Profession>
        <Profession can_assign_labors="true" is_military="false" name="Ranger">8</Profession>
        <Profession can_assign_labors="true" is_military="false" name="Animal Caretaker">9</Profession>
        <Profession can_assign_labors="true" is_military="false" name="Animal Trainer">10</Profession>
        <Profession can_assign_labors="true" is_military="false" name="Hunter">11</Profession>
        <Profession can_assign_labors="true" is_military="false" name="Trapper">12</Profession>
        <Profession can_assign_labors="true" is_military="false" name="Animal Dissector">13</Profession>
        <Profession can_assign_labors="true" is_military="false" name="Metalsmith">14</Profession>
        <Profession can_assign_labors="true" is_military="false" name="Furnace Operator">15</Profession>
        <Profession can_assign_labors="true" is_military="false" name="Weaponsmith">16</Profession>
        <Profession can_assign_labors="true" is_military="false" name="Armorer">17</Profession>
        <Profession can_assign_labors="true" is_military="false" name="Blacksmith">18</Profession>
        <Profession can_assign_labors="true" is_military="false" name="Metalcrafter">19</Profession>
        <Profession can_assign_labors="true" is_military="false" name="Jeweler">20</Profession>
        <Profession can_assign_labors="true" is_military="false" name="Gem Cutter">21</Profession>
        <Profession can_assign_labors="true" is_military="false" name="Gem Setter">22</Profession>
        <Profession can_assign_labors="true" is_military="false" name="Craftsdwarf">23</Profession>
        <Profession can_assign_labors="true" is_military="false" name="Woodcrafter">24</Profession>
        <Profession can_assign_labors="true" is_military="false" name="Stonecrafter">25</Profession>
        <Profession can_assign_labors="true" is_military="false" name="Leatherworker">26</Profession>
        <Profession can_assign_labors="true" is_military="false" name="Bone Carver">27</Profession>
        <Profession can_assign_labors="true" is_military="false" name="Weaver">28</Profession>
        <Profession can_assign_labors="true" is_military="false" name="Clothier">29</Profession>
        <Profession can_assign_labors="true" is_military="false" name="Glassmaker">30</Profession>
        <Profession can_assign_labors="true" is_military="false" name="Strand Extractor">31</Profession>
        <Profession can_assign_labors="false" female_name="Queen" is_military="false" name="King">32</Profession>
        <Profession can_assign_labors="false" female_name="Queen Consort" is_military="false" name="King Consort">33</Profession>
        <Profession can_assign_labors="true" is_military="false" name="Fishery Worker">34</Profession>
        <Profession can_assign_labors="true" is_military="false" name="Fisherdwarf">35</Profession>
        <Profession can_assign_labors="true" is_military="false" name="Fish Dissector">36</Profession>
        <Profession can_assign_labors="true" is_military="false" name="Fish Cleaner">37</Profession>
        <Profession can_assign_labors="true" is_military="false" name="Farmer">38</Profession>
        <Profession can_assign_labors="true" is_military="false" name="Cheese Maker">39</Profession>
        <Profession can_assign_labors="true" is_military="false" name="Milker">40</Profession>
        <Profession can_assign_labors="true" is_military="false" name="Cook">41</Profession>
        <Profession can_assign_labors="true" is_military="false" name="Thresher">42</Profession>
        <Profession can_assign_labors="true" is_military="false" name="Miller">43</Profession>
        <Profession can_assign_labors="true" is_military="false" name="Butcher">44</Profession>
        <Profession can_assign_labors="true" is_military="false" name="Tanner">45</Profession>
        <Profession can_assign_labors="true" is_military="false" name="Dyer">46</Profession>
        <Profession can_assign_labors="true" is_military="false" name="Planter">47</Profession>
        <Profession can_assign_labors="true" is_military="false" name="Herbalist">48</Profession>
        <Profession can_assign_labors="true" is_military="false" name="Brewer">49</Profession>
        <Profession can_assign_labors="true" is_military="false" name="Soap Maker">50</Profession>
        <Profession can_assign_labors="true" is_military="false" name="Potash Maker">51</Profession>
        <Profession can_assign_labors="true" is_military="false" name="Lye Maker">52</Profession>
        <Profession can_assign_labors="true" is_military="false" name="Wood Burner">53</Profession>
        <Profession can_assign_labors="true" is_military="false" name="Engineer">54</Profession>
        <Profession can_assign_labors="true" is_military="false" name="Mechanic">55</Profession>
        <Profession can_assign_labors="true" is_military="false" name="Siege Engineer">56</Profession>
        <Profession can_assign_labors="true" is_military="false" name="Siege Operator">57</Profession>
        <Profession can_assign_labors="true" is_military="false" name="Pump Operator">58</Profession>
        <Profession can_assign_labors="true" is_military="false" name="Clerk">59</Profession>
        <Profession can_assign_labors="true" is_military="false" name="Administrator">60</Profession>
        <Profession can_assign_labors="true" is_military="false" name="Trader">61</Profession>
        <Profession can_assign_labors="true" is_military="false" name="Architect">62</Profession>
        <Profession can_assign_labors="true" is_military="false" name="Alchemist">63</Profession>
        <Profession can_assign_labors="false" is_military="false" name="Tax Collector">64</Profession>
        <Profession can_assign_labors="false" is_military="false" name="Hammerer">65</Profession>
        <Profession can_assign_labors="false" female_name="Baroness" is_military="false" name="Baron">66</Profession>
        <Profession can_assign_labors="false" female_name="Countess" is_military="false" name="Count">67</Profession>
        <Profession can_assign_labors="false" female_name="Duchess" is_military="false" name="Duke">68</Profession>
        <Profession can_assign_labors="false" female_name="Baroness Consort" is_military="false" name="Baron Consort">69</Profession>
        <Profession can_assign_labors="false" female_name="Countess Consort" is_military="false" name="Count Consort">70</Profession>
        <Profession can_assign_labors="false" female_name="Duchess Consort" is_military="false" name="Duke Consort">71</Profession>
        <Profession can_assign_labors="false" is_military="false" name="Philosopher">72</Profession>
        <Profession can_assign_labors="false" is_military="false" name="Advisor">73</Profession>
        <Profession can_assign_labors="false" is_military="false" name="Dungeon Master">74</Profession>
        <Profession can_assign_labors="false" is_military="false" name="Merchant">75</Profession>
        <Profession can_assign_labors="false" is_military="false" name="Diplomat">76</Profession>
        <Profession can_assign_labors="false" is_military="false" name="Guild Representative">77</Profession>
        <Profession can_assign_labors="false" is_military="false" name="Merchant Baroness">78</Profession>
        <Profession can_assign_labors="false" is_military="false" name="Merchant Princess">79</Profession>
        <Profession can_assign_labors="false" is_military="false" name="Outpost Liaison">80</Profession>
        <Profession can_assign_labors="false" is_military="false" name="Druid">81</Profession>
        <Profession can_assign_labors="false" is_military="true" name="Champion">82</Profession>
        <Profession can_assign_labors="true" is_military="true" name="Hammerdwarf">83</Profession>
        <Profession can_assign_labors="false" is_military="true" name="Hammer Lord">84</Profession>
        <Profession can_assign_labors="true" is_military="true" name="Speardwarf">85</Profession>
        <Profession can_assign_labors="false" is_military="true" name="Spearmaster">86</Profession>
        <Profession can_assign_labors="true" is_military="true" name="Marksdwarf">87</Profession>
        <Profession can_assign_labors="false" is_military="true" name="Elite Crossbowdwarf">88</Profession>
        <Profession can_assign_labors="true" is_military="true" name="Wrestler">89</Profession>
        <Profession can_assign_labors="false" is_military="true" name="Elite Wrestler">90</Profession>
        <Profession can_assign_labors="true" is_military="true" name="Axedwarf">91</Profession>
        <Profession can_assign_labors="false" is_military="true" name="Axe Lord">92</Profession>
        <Profession can_assign_labors="true" is_military="true" name="Swordsdwarf">93</Profession>
        <Profession can_assign_labors="false" is_military="true" name="Swordmaster">94</Profession>
        <Profession can_assign_labors="true" is_military="true" name="Macedwarf">95</Profession>
        <Profession can_assign_labors="false" is_military="true" name="Mace Lord">96</Profession>
        <Profession can_assign_labors="true" is_military="true" name="Pikedwarf">97</Profession>
        <Profession can_assign_labors="false" is_military="true" name="Pikemaster">98</Profession>
        <Profession can_assign_labors="false" is_military="true" name="Bowdwarf">99</Profession>
        <Profession can_assign_labors="false" is_military="true" name="Elite Bowdwarf">100</Profession>
        <Profession can_assign_labors="false" is_military="true" name="Blowgunner">101</Profession>
        <Profession can_assign_labors="false" is_military="true" name="Elite Bowgunner">102</Profession>
        <Profession can_assign_labors="true" is_military="true" name="Recruit">103</Profession>
        <Profession can_assign_labors="false" is_military="false" name="?Hunting creature?">104</Profession>
        <Profession name= "?War creature?" can_assign_labors="false" is_military="false">105</Profession>
        <Profession name="?Master thief?" can_assign_labors="false" is_military="false">106</Profession>
        <Profession name="?Thief?" can_assign_labors="false" is_military="false">107</Profession>
        <Profession can_assign_labors="true" is_military="false" name="Peasant">108</Profession>
        <Profession can_assign_labors="false" is_military="false" name="Child">109</Profession>
        <Profession can_assign_labors="false" is_military="false" name="Baby">110</Profession>
        <Profession can_assign_labors="false" is_military="false" name="Drunk">111</Profession>
        <Profession can_assign_labors="false" is_military="false" name="Lasher">112</Profession>
        <Profession can_assign_labors="false" is_military="false" name="Master Lasher">113</Profession>
        
        <Job name="Carve Fortification">0</Job>
        <Job name="Detail Wall">1</Job>
        <Job name="Detail Floor">2</Job>
        <Job name="Dig">3</Job>
        <Job name="Carve Upward Staircase">4</Job>
        <Job name="Carve Downward Staircase">5</Job>
        <Job name="Carve Up/Down Staircase">6</Job>
        <Job name="Carve Ramp">7</Job>
        <Job name="Dig Channel">8</Job>
        <Job name="Fell Tree">9</Job>
        <Job name="Gather Plants">10</Job>
        <Job name="Remove Construction">11</Job>
        <Job name="Collect Webs">12</Job>
        <Job name="Bring Item to Depot">13</Job>
        <Job name="Bring Item to Shop">14</Job>
        <Job name="Eat">15</Job>
        <Job name="Get Provisions">16</Job>
        <Job name="Drink">17</Job>
        <Job name="Drink">18</Job>
        <Job name="Fill Waterskin">19</Job>
        <Job name="Sleep">20</Job>
        <Job name="Collect Sand">21</Job>
        <Job name="Fish">22</Job>
        <Job name="Hunt">23</Job>
        <Job name="Hunt for Small Creature">24</Job>
        <Job name="Kidnap">25</Job>
        <Job name="Beat Criminal">26</Job>
        <Job name="Starting Fist Fight">27</Job>
        <Job name="Collect Taxes">28</Job>
        <Job name="Guard Tax Collector">29</Job>
        <Job name="Catch Live Land Animal">30</Job>
        <Job name="Catch Live Fish">31</Job>
        <Job name="Return Kill">32</Job>
        <Job name="Check Chest">33</Job>
        <Job name="Store Owned Item">34</Job>
        <Job name="Place Item in Tomb">35</Job>
        <Job name="Store Item in Stockpile">36</Job>
        <Job name="Store Item in Bag">37</Job>
        <Job name="Store Item in Chest">38</Job>
        <Job name="Store Item in Cabinet">39</Job>
        <Job name="Store Weapon">40</Job>
        <Job name="Store Armor">41</Job>
        <Job name="Store Item in Barrel">42</Job>
        <Job name="Store Item in Bin">43</Job>
        <Job name="Seek Artifact">44</Job>
        <Job name="Seek Infant">45</Job>
        <Job name="Attend Party">46</Job>
        <Job name="Shooting at Archery Range">47</Job>
        <Job name="Sparring in Barracks">48</Job>
        <Job name="Go Shopping A">49</Job>
        <Job name="Go Shopping B">50</Job>
        <Job name="Clean">51</Job>
        <Job name="Rest">52</Job>
        <Job name="Pickup Equipment">53</Job>
        <Job name="Dump Item">54</Job>
        <Job name="Strange Mood Crafter">55</Job>
        <Job name="Strange Mood Jeweller">56</Job>
        <Job name="Strange Mood C">57</Job>
        <Job name="Strange Mood Metal">58</Job>
        <Job name="Strange Mood E">59</Job>
        <Job name="Strange Mood F">60</Job>
        <Job name="Strange Mood Carpenter">61</Job>
        <Job name="Strange Mood Mason">62</Job>
        <Job name="Strange Mood Bowyer">63</Job>
        <Job name="Strange Mood Tanner">64</Job>
        <Job name="Strange Mood Weaver">65</Job>
        <Job name="Strange Mood Glassmaker">66</Job>
        <Job name="Strange Mood Mechanics">67</Job>
        <Job name="Construct Building">68</Job>
        <Job name="Construct Door">69</Job>
        <Job name="Construct Floodgate">70</Job>
        <Job name="Construct Bed">71</Job>
        <Job name="Construct  Chair">72</Job>
        <Job name="Construct  Coffin">73</Job>
        <Job name="Construct Table">74</Job>
        <Job name="Construct  Chest">75</Job>
        <Job name="Construct Bin">76</Job>
        <Job name="Construct Armor Stand">77</Job>
        <Job name="Construct Weapon Rack">78</Job>
        <Job name="Construct Cabinet">79</Job>
        <Job name="Construct  Statue">80</Job>
        <Job name="Construct XXX">81</Job>
        <Job name="Make Raw XXX">82</Job>
        <Job name="Make crafts">83</Job>
        <Job name="Mint stuff">84</Job>
        <Job name="Cut XX A">85</Job>
        <Job name="Cut XX B">86</Job>
        <Job name="Encrust">87</Job>
        <Job name="?">88</Job>
        <Job name="Destroy Building">89</Job>
        <Job name="Smelt  Ore">90</Job>
        <Job name="Smelt">91</Job>
        <Job name="Melt a Metal Object">92</Job>
        <Job name="Extract Metal Strands">93</Job>
        <Job name="Tan a Hide">94</Job>
        <Job name="Plant Seeds">95</Job>
        <Job name="Harvest Plants">96</Job>
        <Job name="Train Hunting Animal">97</Job>
        <Job name="Train War Animal">98</Job>
        <Job name="Forge/Make DDD ">99</Job>
        <Job name="Forge  Anvil">100</Job>
        <Job name="Construct Catapult Parts">101</Job>
        <Job name="Construct Ballista Parts">102</Job>
        <Job name="Forge/Make A">103</Job>
        <Job name="Forge/Make B">104</Job>
        <Job name="Forge/Make C">105</Job>
        <Job name="Stud With XX">106</Job>
        <Job name="Butcher an Animal">107</Job>
        <Job name="Prepare a Raw Fish">108</Job>
        <Job name="Mill Plants">109</Job>
        <Job name="Bait Trap">110</Job>
        <Job name="Milk Creature">111</Job>
        <Job name="Make Cheese">112</Job>
        <Job name="Process Plants">113</Job>
        <Job name="Process Plants (Bag)">114</Job>
        <Job name="Process Plants (Vial)">115</Job>
        <Job name="Process Plants (Barrel)">116</Job>
        <Job name="Prepare Meal">117</Job>
        <Job name="Weave Thread">118</Job>
        <Job name="Forge/Make D">119</Job>
        <Job name="Forge/Make E">120</Job>
        <Job name="Forge/Make F">121</Job>
        <Job name="Forge Cage">122</Job>
        <Job name="Forge Rope">123</Job>
        <Job name="Forge  Flask">124</Job>
        <Job name="Forge  Goblet">125</Job>
        <Job name="Forge  Instrument">126</Job>
        <Job name="Forge  Toy">127</Job>
        <Job name="Forge  Animal Trap">128</Job>
        <Job name="Forge  Barrel">129</Job>
        <Job name="Forge  Bucket">130</Job>
        <Job name="Forge  Window">131</Job>
        <Job name="Make Totem">132</Job>
        <Job name="Forge/Make G">133</Job>
        <Job name="Decorate With Bone">134</Job>
        <Job name="Make Backpack">135</Job>
        <Job name="Make Quiver">136</Job>
        <Job name="Forge Ballista Arrow Head">137</Job>
        <Job name="Assemble">138</Job>
        <Job name="Load Catapult">139</Job>
        <Job name="Load Ballista">140</Job>
        <Job name="Fire Catapult">141</Job>
        <Job name="Fire Ballista">142</Job>
        <Job name="Construct Mechanisms">143</Job>
        <Job name="Forge/Make H">144</Job>
        <Job name="Load Cage Trap">145</Job>
        <Job name="Load Stone Trap">146</Job>
        <Job name="Load Weapon Trap">147</Job>
        <Job name="Clean Trap">148</Job>
        <Job name="Cast Spell">149</Job>
        <Job name="Link a Building to Trigger">150</Job>
        <Job name="Pull the Lever">151</Job>
        <Job name="Brew Drink">152</Job>
        <Job name="?">153</Job>
        <Job name="Extract from Plants">154</Job>
        <Job name="Extract from Raw Fish">155</Job>
        <Job name="Extract from Land Animal">156</Job>
        <Job name="Tame a Small Animal">157</Job>
        <Job name="Tame Large Animal">158</Job>
        <Job name="Chain Animal">159</Job>
        <Job name="Unchain Animal">160</Job>
        <Job name="Unchain Pet">161</Job>
        <Job name="Releasing Large Creature">162</Job>
        <Job name="Releasing Pet">163</Job>
        <Job name="Releasing Small Creature">164</Job>
        <Job name="Handling Small Creature">165</Job>
        <Job name="Handling Large Creature">166</Job>
        <Job name="Large Creature Caging">167</Job>
        <Job name="Small Creature Caging">168</Job>
        <Job name="Recover Wounded">169</Job>
        <Job name="Drain Aquarium">170</Job>
        <Job name="Fill Aquarium">171</Job>
        <Job name="Fill Pond">172</Job>
        <Job name="Give Water A">173</Job>
        <Job name="Give Food A">174</Job>
        <Job name="Give Water B">175</Job>
        <Job name="Give Food B">176</Job>
        <Job name="Recover Pet">177</Job>
        <Job name="Pit/Pond Large Animal">178</Job>
        <Job name="Pit/Pond Small Animal">179</Job>
        <Job name="Slaughter Animal">180</Job>
        <Job name="Make Charcoal">181</Job>
        <Job name="Make Ash">182</Job>
        <Job name="Make Lye">183</Job>
        <Job name="Make Potash From Lye">184</Job>
        <Job name="Make Pearlash">185</Job>
        <Job name="Render Fat">186</Job>
        <Job name="Make Soap">187</Job>
        <Job name="Fertilize Field">188</Job>
        <Job name="Make Potash From Ash">189</Job>
        <Job name="Dye Thread">190</Job>
        <Job name="Dye Cloth">191</Job>
        <Job name="Sew  Image">192</Job>
        <Job name="Forge  Tube">193</Job>
        <Job name="Operate Pump">194</Job>
        <Job name="Manage Work Orders">195</Job>
        <Job name="Update Stockpile Records">196</Job>
        <Job name="Trade at Depot">197</Job>
        <Job name="Construct Hatch Cover">198</Job>
        <Job name="Construct Grate">199</Job>
        <Job name="Remove Stairs/Ramps">200</Job>
        <Job name="Construct  Quern">201</Job>
        <Job name="Construct  Millstone">202</Job>
    
        <Skill name="Miner">0</Skill>
        <Skill name="Wood Cutter">1</Skill>
        <Skill name="Carpenter">2</Skill>
        <Skill name="Engraver">3</Skill>
        <Skill name="Mason">4</Skill>
        <Skill name="Animal Trainer">5</Skill>
        <Skill name="Animal Caretaker">6</Skill>
        <Skill name="Fish Dissector">7</Skill>
        <Skill name="Animal Dissector">8</Skill>
        <Skill name="Fish Cleaner">9</Skill>
        <Skill name="Butcher">10</Skill>
        <Skill name="Trapper">11</Skill>
        <Skill name="Tanner">12</Skill>
        <Skill name="Weaver">13</Skill>
        <Skill name="Brewer">14</Skill>
        <Skill name="Alchemist">15</Skill>
        <Skill name="Clothier">16</Skill>
        <Skill name="Miller">17</Skill>
        <Skill name="Thresher">18</Skill>
        <Skill name="Cheese Maker">19</Skill>
        <Skill name="Milker">20</Skill>
        <Skill name="Cook">21</Skill>
        <Skill name="Grower">22</Skill>
        <Skill name="Herbalist">23</Skill>
        <Skill name="Fisherman">24</Skill>
        <Skill name="Furnace Operator">25</Skill>
        <Skill name="Strand Extractor">26</Skill>
        <Skill name="Weaponsmith">27</Skill>
        <Skill name="Armorer">28</Skill>
        <Skill name="Metalsmith">29</Skill>
        <Skill name="Gem Cutter">30</Skill>
        <Skill name="Gem Setter">31</Skill>
        <Skill name="Woodcrafter">32</Skill>
        <Skill name="Stone Crafter">33</Skill>
        <Skill name="Metal Crafter">34</Skill>
        <Skill name="Glassmaker">35</Skill>
        <Skill name="Leatherworker">36</Skill>
        <Skill name="Bone Carver">37</Skill>
        <Skill name="Wrestler">38</Skill>
        <Skill name="Axeman">39</Skill>
        <Skill name="Swordsman">40</Skill>
        <Skill name="Knife User">41</Skill>
        <Skill name="Maceman">42</Skill>
        <Skill name="Hammerman">43</Skill>
        <Skill name="Spearman">44</Skill>
        <Skill name="Marksman">45</Skill>
        <Skill name="Shield User">46</Skill>
        <Skill name="Armor User">47</Skill>
        <Skill name="Siege Engineer">48</Skill>
        <Skill name="Siege Operator">49</Skill>
        <Skill name="Bowyer">50</Skill>
        <Skill name="Pikeman">51</Skill>
        <Skill name="Lasher">52</Skill>
        <Skill name="Bowman">53</Skill>
        <Skill name="Blowgunner">54</Skill>
        <Skill name="Thrower">55</Skill>
        <Skill name="Mechanic">56</Skill>
        <Skill name="Druid">57</Skill>
        <Skill name="Ambusher">58</Skill>
        <Skill name="Building Designer">59</Skill>
        <Skill name="Woodburner">60</Skill>
        <Skill name="Lye Maker">61</Skill>
        <Skill name="Soaper">62</Skill>
        <Skill name="Potash Maker">63</Skill>
        <Skill name="Dyer">64</Skill>
        <Skill name="Pump Operator">65</Skill>
        <Skill name="Swimmer">66</Skill>
        <Skill name="Persuader">67</Skill>
        <Skill name="Negotiator">68</Skill>
        <Skill name="Judge of Intent">69</Skill>
        <Skill name="Appraiser">70</Skill>
        <Skill name="Organizer">71</Skill>
        <Skill name="Record Keeper">72</Skill>
        <Skill name="Liar">73</Skill>
        <Skill name="Intimitador">74</Skill>
        <Skill name="Conversationalist">75</Skill>
        <Skill name="Comedian">76</Skill>
        <Skill name="Flatterer">77</Skill>
        <Skill name="Consoler">78</Skill>
        <Skill name="Pacifier">79</Skill>
        
        <Trait name="Nervousness" level_5="Is a nervous wreck" level_4="Is always tense and jittery" level_3="Is often nervous" level_2="Has a calm demeanor" level_1="Has a very calm demeanor" level_0="Has an incredibly calm demeanor">0</Trait>
        <Trait name="Rage" level_5="In a constant state of internal rage" level_4="Very quick to anger" level_3="Quick to anger" level_2="Slow to anger" level_1="Very slow to anger" level_0="Never becomes angry">1</Trait>
        <Trait name="Depression" level_5="Frequently depressed" level_4="Often sad and dejected" level_3="Often feels discouraged" level_2="Rarely feels discouraged" level_1="Almost never feels discouraged" level_0="Never feels discouraged">2</Trait>
        <Trait name="Neurosis" level_5="Socially crippled by thoughts that everyone is watching and judging" level_4="Concerned about rejection and ridicule" level_3="Self-conscious" level_2="Comfortable in social situations" level_1="Very comfortable in social situations" level_0="Absolutely unfazed by the opinions of others">3</Trait>
        <Trait name="Urge" level_5="Is ruled by irresistible cravings and urges" level_4="Feels strong urges and seeks short-term rewards" level_3="Occassionally overindulges" level_2="Doesn't often experience strong cravings or urges" level_1="Only rarely feels strong cravings or urges" level_0="Never feels tempted to overindulge in anything">4</Trait>
        <Trait name="Stress" level_5="Becomes completely helpless in stressful situations" level_4="Cracks easily under pressure" level_3="Doesn't handle stress well" level_2="Can handle stress" level_1="Confident under pressure" level_0="Impervious to the effects of stress">5</Trait>
        <Trait name="Friendly" level_5="Genuinely likes others, openly expresses positive feelings" level_4="Makes friends quickly" level_3="Very friendly" level_2="Somewhat reserved" level_1="Very distant and reserved" level_0="Does not actively seek friendships, incredibly distant and reserved">6</Trait>
        <Trait name="Company" level_5="Truly treasures the company of others" level_4="Enjoys being in crowds" level_3="Enjoys the company of others" level_2="Tends to avoid crowds" level_1="Prefers to be alone" level_0="Considers time alone much more important than associating with others">7</Trait>
        <Trait name="Leadership" level_5="Loves to take charge and direct activities" level_4="Very assertive" level_3="Assertive" level_2="Unassertive" level_1="Prefers that others handle the leadership roles" level_0="Never speaks out or attempts to direct activities">8</Trait>
        <Trait name="Activeness" level_5="Constantly active and energetic" level_4="Very energetic and active" level_3="Very active" level_2="Relaxed" level_1="Lives life at a leisurely pace" level_0="Can't be bothered with frantic, fast-paced living">9</Trait>
        <Trait name="Thrillseeking" level_5="Lives for risk and excitement" level_4="A risk-taker and a thrill-seeker" level_3="Loves a good thrill" level_2="Is not a risk-taker" level_1="Doesn't need thrills or risks in life" level_0="Entirely adverse to risk and excitement">10</Trait>
        <Trait name="Optimism" level_5="Often feels filled with joy" level_4="Can be very happy and optimistic" level_3="Often cheerful" level_2="Rarely happy or enthusiastic" level_1="A pessimist" level_0="Never optimistic or enthusiastic about anything">11</Trait>
        <Trait name="Imagination" level_5="Bored by reality and has a wonderful imagination" level_4="Incredibly creative" level_3="Has a fertile imagination" level_2="Isn't given to flights of fancy" level_1="Grounded in reality" level_0="Interested only in facts and the real world">12</Trait>
        <Trait name="Artistic" level_5="Can easily become absorbed in art and the beauty of the natural world" level_4="Greatly appreciates art and natural beauty" level_3="Appreciates art and natural beauty" level_2="Does not have a great aesthetic sensitivity" level_1="Not interested in art" level_0="Completely uninterested in art">13</Trait>
        <Trait name="Emotion" level_5="Has a profound understanding of own emotions" level_4="Has a great awareness of own emotions" level_3="Has a good awareness of own emotions" level_2="Tends not to openly express emotions" level_1="Mostly unaware of own emotions and rarely expresses them" level_0="Does not display own emotions and has no awareness of them">14</Trait>
        <Trait name="Adventure" level_5="Highly adventurous and loves fresh experiences" level_4="Eager for new experiences" level_3="Likes to try new things" level_2="Prefers familiar routines" level_1="Uncomfortable with change" level_0="Resistant to change">15</Trait>
        <Trait name="Thinking" level_5="Entranced by riddles and puzzles; loves to debate issues and ideas" level_4="Loves new and fresh ideas" level_3="Open-minded to new ideas" level_2="Dislikes intellectual discussions" level_1="Regards intellectual exercises as a waste of energy" level_0="Completely uninterested in ideas and debates over intellectual issues">16</Trait>
        <Trait name="Rebelliousness" level_5="Revels in chaos and disorder" level_4="Loves to defy convention" level_3="Put off by authority and tradition" level_2="Admires tradition" level_1="Prefers stability and security to ambiguity and disorder" level_0="An ardent believer in convention and traditional society">17</Trait>
        <Trait name="Trusting" level_5="Naturally trustful of everybody" level_4="Very trusting" level_3="Trusting" level_2="Slow to trust others" level_1="Does not trust others" level_0="Sees others as selfish and conniving">18</Trait>
        <Trait name="Honesty" level_5="Incredibly frank and candid in dealings with others" level_4="Very straightforward with others" level_3="Candid and sincere in dealings with others" level_2="Guarded in relationships with others" level_1="Not straightforward when dealing with others" level_0="Believes that some deception is necessary in relationships with others">19</Trait>
        <Trait name="Helpfulness" level_5="Truly fulfilled by assisting those in need" level_4="Finds helping others very rewarding" level_3="Finds helping others rewarding" level_2="Does not go out of own way to help others" level_1="Dislikes helping others" level_0="Views helping others as an imposition on own needs">20</Trait>
        <Trait name="Compromising" level_5="Sacrifices own needs to get along with others" level_4="Dislikes confrontations" level_3="Willing to compromise with others" level_2="Doesn't like to compromise with others" level_1="Would rather intimidate others than compromise with them" level_0="Would never deny own needs just to compromise with somebody else">21</Trait>
        <Trait name="Modesty" level_5="Would never claim to be better than somebody else" level_4="Finds immodesty distasteful" level_3="Modest" level_2="Immodest" level_1="Very willing to compare self favorably with others" level_0="Would never shy away from an opportunity to say they are better than somebody else">22</Trait>
        <Trait name="Compassion" level_5="Incredibly compassionate and feels the pain of others" level_4="Easily moved to pity" level_3="Compassionate" level_2="Not easily moved to pity" level_1="Not affected by the suffering of others" level_0="Would never let an objective judgement be tempered by mercy or pity">23</Trait>
        <Trait name="Confidence" level_5="Incredibly confident" level_4="Very confident" level_3="Confident" level_2="Lacks confidence" level_1="Does not feel effective in life" level_0="Always feels as if they are not in control of own life">24</Trait>
        <Trait name="Organization" level_5="Loves to make lists and keep schedules" level_4="Tries to live a well-organized life" level_3="Organized" level_2="Disorganized" level_1="Very disorganized" level_0="Completely disorganized">25</Trait>
        <Trait name="Lawfulness" level_5="Has a profound sense of duty and obligation" level_4="Has a strong sense of duty" level_3="Has a sense of duty" level_2="Finds rules confining" level_1="Dislikes contracts and regulations" level_0="Hates rules, contracts and other confining elements in own life">26</Trait>
        <Trait name="Excellence" level_5="Constantly strives for perfection" level_4="Thinks it is incredibly important to strive for excellence" level_3="Strives for excellence" level_2="Doesn't go out of own way to do more work than necessary" level_1="Very rarely does more work than necessary" level_0="Does the bare minimum necessary to accomplish the task at hand">27</Trait>
        <Trait name="Perseverance" level_5="Will persist in the face of any difficulty until the task is complete" level_4="Possesses great willpower" level_3="Is self-disciplined" level_2="Is occasionally given to procrastination" level_1="Has very little self-discipline" level_0="Rarely completes tasks and is often overcome by distractions">28</Trait>
        <Trait name="Cautiousness" level_5="Thinks through every alternative and their consequences before acting" level_4="Extremely cautious" level_3="Takes time when making decisions" level_2="Often does the first thing that comes to mind" level_1="Acts impulsively" level_0="Always acts without considering alternatives or thinking through possibilities">29</Trait>

        <Labor name="Mining">0</Labor>
        <Labor name="Bowyer">66</Labor>
        <Labor name="Carpentry">11</Labor>
        <Labor name="Wood Cutting">10</Labor>
        <Labor name="Masonry">13</Labor>
        <Labor name="Stone Detailing">12</Labor>
        <Labor name="Architecture">14</Labor>
        <Labor name="Animal Training">15</Labor>
        <Labor name="Animal Care">16</Labor>
        <Labor name="Animal Dissection">20</Labor>
        <Labor name="Hunting">38</Labor>
        <Labor name="Trapping">19</Labor>
        <Labor name="Armor Smithing">41</Labor>
        <Labor name="Furnace Operating">39</Labor>
        <Labor name="MetalCrafting">43</Labor>
        <Labor name="Blacksmithing">42</Labor>
        <Labor name="Weaponsmithing">40</Labor>
        <Labor name="Gemcutting">44</Labor>
        <Labor name="Gemsetting">45 </Labor>
        <Labor name="BoneCarving">48</Labor>
        <Labor name="Clothesmaking">27</Labor>
        <Labor name="GlassMaking">49</Labor>
        <Labor name="LeatherWorking">21</Labor>
        <Labor name="Stonecrafting">47</Labor>
        <Labor name="Weaving">26</Labor>
        <Labor name="Woodcrafting">46</Labor>
        <Labor name="Strand Extracting">50</Labor>
        <Labor name="Brewing">23</Labor>
        <Labor name="Butchery">18</Labor>
        <Labor name="Cheesemaking">30</Labor>
        <Labor name="Cooking">32</Labor>
        <Labor name="Dyeing">71</Labor>
        <Labor name="Farming">33</Labor>
        <Labor name="Plant Gathering">34</Labor>
        <Labor name="Lye Making">70</Labor>
        <Labor name="Milking">31</Labor>
        <Labor name="Milling">28</Labor>
        <Labor name="Potash Making">69</Labor>
        <Labor name="Soapmaking">25</Labor>
        <Labor name="Tanning">22</Labor>
        <Labor name="Plant Processing ">29</Labor>
        <Labor name="Wood Burning">72</Labor>
        <Labor name="Fishing">35</Labor>
        <Labor name="Fish Cleaning">36</Labor>
        <Labor name="Fish Dissection">37</Labor>
        <Labor name="Mechanics">67</Labor>
        <Labor name="Pump Operating">73</Labor>
        <Labor name="Siege Engineering">64</Labor>
        <Labor name="Siege Operating">65</Labor>
        <Labor name="Health Care">17</Labor>
        <Labor name="Animal Hauling">8</Labor>
        <Labor name="Wood Hauling">2</Labor>
        <Labor name="Item Hauling">6</Labor>
        <Labor name="Food Hauling">4</Labor>
        <Labor name="Stone Hauling">1</Labor>
        <Labor name="Refuse Hauling">5</Labor>
        <Labor name="Furniture Hauling">7</Labor>
        <Labor name="Cleaning">9</Labor>
        <Labor name="Burial">3</Labor>
        <Labor name="Alchemy">24</Labor>
        <Labor name="[Axe]">51</Labor>
        <Labor name="[Sword]">52</Labor>
        <Labor name="[Mace]">53</Labor>
        <Labor name="[Hammer]">54</Labor>
        <Labor name="[Spear]">55</Labor>
        <Labor name="[Crossbow]">57</Labor>
        <Labor name="[Unarmed]">-1</Labor>
        
        <VTable name="building_vtable">
            <multiclass name="building_workshop" typeoffset="0xC8">
                <class name="building_alchemists_laboratory" type="0x0"/>
                <class name="building_carpenters_workshop"   type="0x1"/>
                <class name="building_farmers_workshop"      type="0x2"/>
                <class name="building_masons_workshop"       type="0x3"/>
                <class name="building_craftdwarfs_workshop"  type="0x4"/>
                <class name="building_jewelers_workshop"     type="0x5"/>
                <class name="building_metalsmiths_workshop"  type="0x6"/>
                <class name="building_magma_forge"           type="0x7"/>
                <class name="building_bowyers_workshop"      type="0x8"/>
                <class name="building_mechanics_workshop"    type="0x9"/>
                <class name="building_siege_workshop"        type="0xA"/>
                <class name="building_butchers_shop"         type="0xB"/>
                <class name="building_leather_works"         type="0xC"/>
                <class name="building_tanners_shop"          type="0xD"/>
                <class name="building_clothiers_shop"        type="0xE"/>
                <class name="building_fishery"               type="0xF"/>
                <class name="building_still"                 type="0x10"/>
                <class name="building_loom"                  type="0x11"/>
                <class name="building_quern"                 type="0x12"/>
                <class name="building_kennels"               type="0x13"/>
                <class name="building_kitchen"               type="0x14"/>
                <class name="building_ashery"                type="0x15"/>
                <class name="building_dyers_shop"            type="0x16"/>
                <class name="building_millstone"             type="0x17"/>
            </multiclass>
            <multiclass name="building_furnace" typeoffset="0xDA">
                <class name="building_wood_furnace"          type="0x0"/>
                <class name="building_smelter"               type="0x1"/>
                <class name="building_glass_furnace"         type="0x2"/>
                <class name="building_kiln"                  type="0x3"/>
                <class name="building_magma_smelter"         type="0x4"/>
                <class name="building_magma_glass_furnace"   type="0x5"/>
                <class name="building_magma_kiln"            type="0x6"/>
            </multiclass>
            <multiclass name="building_siegeengine" typeoffset="0xC8">
                <class name="building_catapult"              type="0x0"/>
                <class name="building_ballista"              type="0x1"/>
            </multiclass>
            <multiclass name="building_trap" typeoffset="0xC8">
                <class name="building_lever"                 type="0x0"/>
                <class name="building_pressure_plate"        type="0x1"/>
                <class name="building_cage_trap"             type="0x2"/>
                <class name="building_stonefall_trap"        type="0x3"/>
                <class name="building_weapon_trap"           type="0x4"/>
            </multiclass>
        </VTable>

    </Entry>


                    .,:rsr,
                  :2;,;r2A@@5
                  @2::s5A#@@@ @r.       .
                 sd;:riXA#@@ :@@@Gir;;AS9
                 Bs::sS3A#@2 @@#AhXirsS#;
                iHrLr5d#@@@ .@#95sr;;rie
                i*'    `*@3 @@A2sr;:;r#5
                :..:rll:    @@A5sr::r3@
               @Hr;iZ#@@@@   `:rr;;;;:
              S@r.;i2#@@@  @s.      ..
              @2::ri2A@@# B@G2ir:...5i
             :@r,r3X##@@  @G5sr:..,:A
            .@Ar;;rSB@@# H#2sr;,..,is
            .'       `* ,@ASs;:..,:B
                         ;rr;:,..,:.
                             `''' 
                  W I N D O W S
                       and
                     W I N E
     <Entry version="v0.27.176.38a" os="windows" id="38awin" base="meta-40d">
     
        <HexValue name="pe_timestamp">0x47b6fac2</HexValue>
        <String name="md5">48c831b6f3950913b8e1aeada563d2db</String>
        <Address name="buildings">0x014639f4</Address>
        <Address name="constructions">0x01463288</Address>
        <Address name="creatures">0x01463388</Address>
        <Address name="current_cursor_creature">0x00c7bc00</Address>
        <Address name="current_menu_state">0x01287d14</Address>
        <Address name="cursor_xyz">0x00941288</Address>
        <Address name="hotkey_start">0x01287a9c</Address>
        <Address name="items">0x01463358</Address>
        <Address name="language_vector">0x014a6994</Address>
        <Address name="map_data">0x014a4eac</Address>
        <Address name="matgloss">0x014a6834</Address>
        <Address name="notes">0xffffffff</Address>
        <Address name="pause_state">0x8b010127</Address>
        <Address name="region_x">0x014a4edc</Address>
        <Address name="region_y">0x014a4ee0</Address>
        <Address name="region_z">0x014a4ee4</Address>
        <Address name="settlement_current">0x014a6680</Address>
        <Address name="settlements">0x014a671c</Address>
        <Address name="translation_vector">0x014a69b4</Address>
        <Address name="vegetation">0x01467b78</Address>
        <Address name="view_screen">0x01295d58</Address>
        <Address name="window_dims">0x01284184</Address>
        <Address name="window_x">0x00941288</Address>
        <Address name="window_y">0x00c2358c</Address>
        <Address name="window_z">0x00c68350</Address>
        <Address name="world">0x014a64dc</Address>
        <Address name="x_count">0x014a4ec4</Address>
        <Address name="y_count">0x014a4ec8</Address>
        <Address name="z_count">0x014a4ecc</Address>
        
                <!-- job object offsets -->
        <Offset name="current_job_id">0x08</Offset>

        <!-- map block offsets -->
        <Offset name="v_vein">0x08</Offset>
        <HexValue name="v_vein_size">0x2C</HexValue>
        <Offset name="type">0x0062</Offset>
        <Offset name="designation">0x0264</Offset>
        <Offset name="occupancy">0x0664</Offset>
        <Offset name="biome_stuffs">0x1D64</Offset>

        <!-- creature offsets -->
        <Offset name="creature_name">0x00</Offset>
        <Offset name="creature_custom_profession">0x6c</Offset>
        <Offset name="creature_profession">0x88</Offset>
        <Offset name="creature_race">0x8C</Offset>
        <Offset name="creature_position">0x94</Offset>
        <Offset name="creature_flags1">0xE4</Offset>
        <Offset name="creature_flags2">0xE8</Offset>
        <Offset name="creature_sex">0xF2</Offset>
        <Offset name="creature_id">0xF4</Offset>
        <Offset name="creature_squad_name">0x1A4</Offset>
        <Offset name="creature_squad_leader_id">0x228</Offset>
        <Offset name="creature_money">0x2F8</Offset><!-- this is wrong -->
        <Offset name="creature_current_job">0x2AC</Offset>
        <Offset name="creature_strength">0x438</Offset>
        <Offset name="creature_agility">0x43C</Offset>
        <Offset name="creature_toughness">0x440</Offset>
        <Offset name="creature_skills">0x444</Offset>
        <Offset name="creature_likes">0x454</Offset>
        <Offset name="creature_labors">0x474</Offset>
        <Offset name="creature_happiness">0x520</Offset>
        <Offset name="creature_traits">0x5D0</Offset>
        
        <!-- tree and shrub offsets -->
        <Offset name="tree_desc_offset">0x70</Offset>

        <!-- the world and its offsets -->
        <Offset name="world_size_x">0x84</Offset>
        <Offset name="world_size_y">0x86</Offset>
        <Offset name="w_geoblocks">0x684</Offset>
        <Offset name="w_regions_arr">0x6B4</Offset>

        <!-- values for the region structure -->
        <HexValue name="region_size">0x5C</HexValue>
        <Offset name="region_geo_index_off">0x58</Offset>

        <!-- geoblock offset(s?) -->
        <Offset name="geolayer_geoblock_offset">0x4</Offset>

        <!-- matgloss vectors -->
        <HexValue name="matgloss_skip">0x10</HexValue>

        <!-- only stone and metal have color loaded... -->
        <Offset name="matgloss_stone_color">0x84</Offset>
        <Offset name="matgloss_metal_color">0x60</Offset>
        
        <Offset name="v_vein">0x08</Offset>
        <HexValue name="v_vein_size">0x2C</HexValue>
        <Offset name="type">0x0062</Offset>
        <Offset name="designation">0x0264</Offset>
        <Offset name="occupancy">0x0664</Offset>
        <Offset name="biome_stuffs">0x1D64</Offset>
        
        <Offset name="word_table">0x3C</Offset>
        
        <Offset name="note_foreground">0x2</Offset>
        <Offset name="note_background">0x4</Offset>
        <Offset name="note_name">0x8</Offset>
        <Offset name="note_xyz">0x24</Offset>
        
        <Offset name="hotkey_mode">0x1C</Offset>
        <Offset name="hotkey_xyz">0x20</Offset>
        
        <Offset name="settlement_name">0x38</Offset>
        <Offset name="settlement_world_xy">0x7a</Offset>
        <Offset name="settlement_local_xy">0x100</Offset>
        
        <Offset name="item_materials">0x68</Offset>      
        <Offset name="item_type_name">0x24</Offset>
        <Offset name="matgloss_creature_name">0x1C</Offset>
        <Offset name="matgloss_wood_name">0x28</Offset>
        <Offset name="matgloss_stone_name">0x24</Offset>
        <Offset name="matgloss_metal_name">0x24</Offset>
        <Offset name="matgloss_plant_name">0x24</Offset>
        <Offset name="matgloss_plant_drink">0x5C</Offset>
        <Offset name="matgloss_plant_food">0x94</Offset>
        <Offset name="matgloss_plant_extract">0xB0</Offset>
    </Entry>    
    <Entry version="v0.27.176.38b" os="windows" id="38bwin" base="38awin">
        <HexValue name="pe_timestamp">0x47c12f36</HexValue>
        <String name="md5">8bd90fb6db8388f129fde224a35459de</String>
        <Address name="buildings">0x01463bec</Address>
        <Address name="constructions">0x01463480</Address>
        <Address name="creatures">0x01463580</Address>
        <Address name="current_cursor_creature">0x00c7bc04</Address>
        <Address name="current_menu_state">0x01287d14</Address>
        <Address name="cursor_xyz">0x0094128c</Address>
        <Address name="hotkey_start">0x01287a9c</Address>
        <Address name="items">0x01463550</Address>
        <Address name="language_vector">0x014a6c60</Address>
        <Address name="map_data">0x014a50a4</Address>
        <Address name="matgloss">0x014a6b00</Address>
        <Address name="notes">0xffffffff</Address>
        <Address name="pause_state">0x8b010127</Address>
        <Address name="region_x">0x014a50d4</Address>
        <Address name="region_y">0x014a50d8</Address>
        <Address name="region_z">0x014a50dc</Address>
        <Address name="settlement_current">0x014a694c</Address>
        <Address name="settlements">0x014a69e8</Address>
        <Address name="translation_vector">0x014a6c80</Address>
        <Address name="vegetation">0x01467d70</Address>
        <Address name="view_screen">0x01295d58</Address>
        <Address name="window_dims">0x01284184</Address>
        <Address name="window_x">0x00c3fb40</Address>
        <Address name="window_y">0x00c23594</Address>
        <Address name="window_z">0x00c68354</Address>
        <Address name="world">0x014a66d4</Address>
        <Address name="x_count">0x014a50bc</Address>
        <Address name="y_count">0x014a50c0</Address>
        <Address name="z_count">0x014a50c4</Address>
    </Entry>
    <Entry version="v0.27.176.38c" os="windows" id="38cwin" base="38bwin" rebase="0x1000">
        <HexValue name="pe_timestamp">0x47c29583</HexValue>
        <String name="md5">9147b5e922a30873fd1a742b1dea1724</String>
        <Address name="notes">0xffffffff</Address>
        <Address name="pause_state">0x8b010127</Address>       
    </Entry>
    <Entry version="v0.28.181.39a" os="windows" id="39awin" base="38cwin">
        <HexValue name="pe_timestamp">0x487b4e8b</HexValue>
        <String name="md5">4b3857a05590b9d9488900e575079e9d</String>
        <Address name="buildings">0x01512b70</Address>
        <Address name="constructions">0x014feb80</Address>
        <Address name="creatures">0x01512504</Address>
        <Address name="current_cursor_creature">0x00d16c20</Address>
        <Address name="current_menu_state">0x01322d58</Address>
        <Address name="cursor_xyz">0x009d6284</Address>
        <Address name="hotkey_start">0x01322adc</Address>
        <Address name="items">0x014fec50</Address>
        <Address name="language_vector">0x01555f88</Address>
        <Address name="map_data">0x01554028</Address>
        <Address name="matgloss">0x01555e28</Address>
        <Address name="notes">0xffffffff</Address>
        <Address name="pause_state">0x8b010131</Address>
        <Address name="region_x">0x01554058</Address>
        <Address name="region_y">0x0155405c</Address>
        <Address name="region_z">0x01554060</Address>
        <Address name="settlement_current">0x01555ce8</Address>
        <Address name="settlements">0x01555c6c</Address>
        <Address name="translation_vector">0x01555fa8</Address>
        <Address name="vegetation">0x01516cf4</Address>
        <Address name="view_screen">0x01330d98</Address>
        <Address name="window_dims">0x0131f1b4</Address>
        <Address name="window_x">0x00cd5398</Address>
        <Address name="window_y">0x00cb8dec</Address>
        <Address name="window_z">0x00d03370</Address>
        <Address name="world">0x01555658</Address>
        <Address name="x_count">0x01554040</Address>
        <Address name="y_count">0x01554044</Address>
        <Address name="z_count">0x01554048</Address>
    </Entry>
    <Entry version="v0.28.181.39b" os="windows" id="39bwin" base="39awin" rebase="0x1000">
        <HexValue name="pe_timestamp">0x487c9338</HexValue>
        <String name="md5">52155dea390c2080fc16e4bbeb077164</String>
        <Address name="notes">0xffffffff</Address>
        <Address name="pause_state">0x8b010131</Address>
    </Entry>
    <Entry version="v0.28.181.39c" os="windows" id="39cwin" base="39bwin">
        <HexValue name="pe_timestamp">0x487f2f30</HexValue>
        <String name="md5">8f8cf06b1cd5ea102881a7cced767d4f</String>
        <Address name="buildings">0x01513b90</Address>
        <Address name="constructions">0x014ffba0</Address>
        <Address name="creatures">0x01513524</Address>
        <Address name="current_cursor_creature">0x00d17c44</Address>
        <Address name="current_menu_state">0x01323d78</Address>
        <Address name="cursor_xyz">0x009d7284</Address>
        <Address name="hotkey_start">0xffffffff</Address> <!-- fix this -->
        <Address name="items">0x014ffc70</Address>
        <Address name="language_vector">0x01556fa8</Address>
        <Address name="map_data">0x01555048</Address>
        <Address name="matgloss">0x01556e48</Address>
        <Address name="notes">0xffffffff</Address> <!-- this is the version prior to notes being implemented -->
        <Address name="pause_state">0x8b010131</Address>
        <Address name="region_x">0x01555078</Address>
        <Address name="region_y">0x0155507c</Address>
        <Address name="region_z">0x01555080</Address>
        <Address name="settlement_current">0x01556d08</Address>
        <Address name="settlements">0x01556c8c</Address>
        <Address name="translation_vector">0x01556fc8</Address>
        <Address name="vegetation">0x01517d14</Address>
        <Address name="view_screen">0x01331db8</Address>
        <Address name="window_dims">0x013201d4</Address>
        <Address name="window_x">0x00cd63bc</Address>
        <Address name="window_y">0x00cb9dec</Address>
        <Address name="window_z">0x00d04394</Address>
        <Address name="world">0x01556678</Address>
        <Address name="x_count">0x01555060</Address>
        <Address name="y_count">0x01555064</Address>
        <Address name="z_count">0x01555068</Address>
    </Entry>
    <Entry version="v0.28.181.39d" os="windows" id="39dwin" base="39cwin">
        <HexValue name="pe_timestamp">0x48873bc3</HexValue>
        <String name="md5">8614a01593baef6e4a341e2f1a92ba06</String>
        <Address name="buildings">0x0151ffb8</Address>
        <Address name="constructions">0x0150bfc8</Address>
        <Address name="creatures">0x0151f94c</Address>
        <Address name="current_cursor_creature">0x00d23c4c</Address>
        <Address name="current_menu_state">0x0132fdb0</Address>
        <Address name="cursor_xyz">0x009e3284</Address>
        <Address name="hotkey_start">0x0132fb34</Address>
        <Address name="items">0x0150c098</Address>
        <Address name="language_vector">0x015635cc</Address>
        <Address name="map_data">0x01561470</Address>
        <Address name="matgloss">0x0156346c</Address>
        <Address name="notes">0x0132faac</Address>
        <Address name="pause_state">0x8b010131</Address>
        <Address name="region_x">0x015614a0</Address>
        <Address name="region_y">0x015614a4</Address>
        <Address name="region_z">0x015614a8</Address>
        <Address name="settlement_current">0x01563154</Address>
        <Address name="settlements">0x015630d8</Address>
        <Address name="translation_vector">0x015635ec</Address>
        <Address name="vegetation">0x0152413c</Address>
        <Address name="view_screen">0x0133ddf0</Address>
        <Address name="window_dims">0x0132c1dc</Address>
        <Address name="window_x">0x00ce23c4</Address>
        <Address name="window_y">0x00cc5df4</Address>
        <Address name="window_z">0x00d1039c</Address>
        <Address name="world">0x01562aa0</Address>
        <Address name="x_count">0x01561488</Address>
        <Address name="y_count">0x0156148c</Address>
        <Address name="z_count">0x01561490</Address>
    </Entry>
    <Entry version="v0.28.181.39e" os="windows" id="39ewin" base="39dwin" rebase="0x0">
        <HexValue name="pe_timestamp">0x4888672c</HexValue>
        <String name="md5">32f68422f5b4d938549eed0565bcfb92</String>
    </Entry>
    <Entry version="v0.28.181.39f" os="windows" id="39fwin" base="39ewin">
        <HexValue name="pe_timestamp">0x489d8c7f</HexValue>
        <String name="md5">33db0401081058fb54252210bf371344</String>
        <Address name="buildings">0x01576468</Address>
        <Address name="constructions">0x01562478</Address>
        <Address name="creatures">0x01575dfc</Address>
        <Address name="current_cursor_creature">0x00d7a0fc</Address>
        <Address name="current_menu_state">0x01386260</Address>
        <Address name="cursor_xyz">0x009ef294</Address>
        <Address name="hotkey_start">0x01385fe4</Address>
        <Address name="items">0x01562548</Address>
        <Address name="language_vector">0x015b9a7c</Address>
        <Address name="map_data">0x015b7920</Address>
        <Address name="matgloss">0x015b991c</Address>
        <Address name="notes">0x01385f5c</Address>
        <Address name="pause_state">0x5f010137</Address>
        <Address name="region_x">0x015b7950</Address>
        <Address name="region_y">0x015b7954</Address>
        <Address name="region_z">0x015b7958</Address>
        <Address name="settlement_current">0x015b9604</Address>
        <Address name="settlements">0x015b9588</Address>
        <Address name="translation_vector">0x015b9a9c</Address>
        <Address name="vegetation">0x0157a5ec</Address>
        <Address name="view_screen">0x013942a0</Address>
        <Address name="window_dims">0x0138268c</Address>
        <Address name="window_x">0x00d387fc</Address>
        <Address name="window_y">0x00d66870</Address>
        <Address name="window_z">0x00d6684c</Address>
        <Address name="world">0x015b8f50</Address>
        <Address name="x_count">0x015b7938</Address>
        <Address name="y_count">0x015b793c</Address>
        <Address name="z_count">0x015b7940</Address>
    </Entry>
    <Entry version="v0.28.181.40a" os="windows" id="40awin" base="39fwin">
        <HexValue name="pe_timestamp">0x48a9727f</HexValue>
        <String name="md5">441c76f45cfffc6abc6548e41c7e2218</String>
        <Address name="buildings">0x015828a8</Address>
        <Address name="constructions">0x0156e8b8</Address>
        <Address name="creatures">0x0158223c</Address>
        <Address name="current_cursor_creature">0x00d860fc</Address>
        <Address name="current_menu_state">0x01392268</Address>
        <Address name="cursor_xyz">0x009fb294</Address>
        <Address name="hotkey_start">0x01391fc0</Address>
        <Address name="items">0x0156e988</Address>
        <Address name="language_vector">0x015c5ecc</Address>
        <Address name="map_data">0x015c3d60</Address>
        <Address name="matgloss">0x015c5d6c</Address>
        <Address name="notes">0x01391f64</Address>
        <Address name="pause_state">0x5f010138</Address>
        <Address name="region_x">0x015c3d90</Address>
        <Address name="region_y">0x015c3d94</Address>
        <Address name="region_z">0x015c3d98</Address>
        <Address name="settlement_current">0x015c5a54</Address>
        <Address name="settlements">0x015c59c8</Address>
        <Address name="translation_vector">0x015c5eec</Address>
        <Address name="vegetation">0x01586a2c</Address>
        <Address name="view_screen">0x013a02a8</Address>
        <Address name="window_dims">0x0138e694</Address>
        <Address name="window_x">0x00d447fc</Address>
        <Address name="window_y">0x00d72870</Address>
        <Address name="window_z">0x00d7284c</Address>
        <Address name="world">0x015c5390</Address>
        <Address name="x_count">0x015c3d78</Address>
        <Address name="y_count">0x015c3d7c</Address>
        <Address name="z_count">0x015c3d80</Address>
    </Entry>
    <Entry version="v0.28.181.40b" os="windows" id="40bwin" base="40awin" rebase="0x0">
        <HexValue name="pe_timestamp">0x48ad547a</HexValue>
        <String name="md5">65b4fa339d4081e934c1297d2a22234a</String>
    </Entry>
    <Entry version="v0.28.181.40c" os="windows" id="40cwin" base="40bwin" rebase="0x0">
        <HexValue name="pe_timestamp">0x48ad802b</HexValue>
        <String name="md5">15e95727019e76aa653538618c7e0cfd</String>
    </Entry>
    <Entry version="v0.28.181.40d" os="windows" id="40dwin" base="40cwin">
        <HexValue name="pe_timestamp">0x48c330df</HexValue>
        <String name="md5">2c686c26307dcccd7c36cc79737ebe4f</String>
        <Address name="buildings">0x015838a0</Address>
        <Address name="constructions">0x0156f8b0</Address>
        <Address name="creatures">0x01583234</Address>
        <Address name="current_cursor_creature">0x00D870F4</Address>
        <Address name="current_menu_state">0x01393260</Address>
        <Address name="cursor_xyz">0x009fc294</Address>
        <Address name="hotkey_start">0x01392fb8</Address>
        <Address name="items">0x0156f980</Address>
        <Address name="language_vector">0x015c6ed0</Address>
        <Address name="map_data">0x015c4d58</Address>
        <Address name="matgloss">0x015c6d70</Address>
        <Address name="notes">0x01392f5c</Address>
        <Address name="pause_state">0x0138147f</Address>
        <Address name="region_x">0x015c4d88</Address>
        <Address name="region_y">0x015c4d8c</Address>
        <Address name="region_z">0x015c4d90</Address>
        <Address name="settlement_current">0x015c6a58</Address>
        <Address name="settlements">0x015c69cc</Address>
        <Address name="translation_vector">0x015c6ef0</Address>
        <Address name="vegetation">0x01587a24</Address>
        <Address name="view_screen">0x013a12a0</Address>
        <Address name="window_dims">0x0138f68c</Address>
        <Address name="window_x">0x00d457f4</Address>
        <Address name="window_y">0x00d73868</Address>
        <Address name="window_z">0x00d73844</Address>
        <Address name="world">0x015c6388</Address>
        <Address name="x_count">0x015c4d70</Address>
        <Address name="y_count">0x015c4d74</Address>
        <Address name="z_count">0x015c4d78</Address>
    </Entry>
    <!-- Windows 40d## sub-versions, should inherit only vtable from 40d -->
    <Entry version="v0.28.181.40d2" os ="windows" id="40d2win" base="40dwin">
        <HexValue name="pe_timestamp">0x4953556c</HexValue>
        <String name="md5">b1a8ca1f91734eb492b7f54f6823cddb</String>
        <Address name="buildings">0x014d1db0</Address>
        <Address name="constructions">0x014bda18</Address>
        <Address name="creatures">0x014d1404</Address>
        <Address name="current_cursor_creature">0x00cd4c3c</Address>
        <Address name="current_menu_state">0x0165b5a8</Address>
        <Address name="cursor_xyz">0x0094b27c</Address>
        <Address name="hotkey_start">0x012e101c</Address>
        <Address name="items">0x014d14f8</Address>
        <Address name="language_vector">0x01517678</Address>
        <Address name="map_data">0x015152f8</Address>
        <Address name="matgloss">0x01517468</Address>
        <Address name="notes">0x012e0fe4</Address>
        <Address name="pause_state">0x012cefbf</Address>
        <Address name="region_x">0x01515330</Address>
        <Address name="region_y">0x01515334</Address>
        <Address name="region_z">0x01515338</Address>
        <Address name="settlement_current">0x015170f8</Address>
        <Address name="settlements">0x0151702c</Address>
        <Address name="translation_vector">0x015176a8</Address>
        <Address name="vegetation">0x014d7f84</Address>
        <Address name="view_screen">0x012ef340</Address>
        <Address name="window_dims">0x0165a34c</Address>
        <Address name="window_x">0x00c9333c</Address>
        <Address name="window_y">0x00cc13b0</Address>
        <Address name="window_z">0x00cc138c</Address>
        <Address name="world">0x01516930</Address>
        <Address name="x_count">0x01515318</Address>
        <Address name="y_count">0x0151531c</Address>
        <Address name="z_count">0x01515320</Address>
        
        <Offset name="word_table">0x54</Offset>
        
        <!-- name struct -->
        <Offset name="name_firstname">0x0</Offset>
        <Offset name="name_nickname">0x1C</Offset>
        <Offset name="name_words">0x38</Offset>
        <HexValue name="sizeof_string">0x1C</HexValue> <!-- TEST! Missing in 40d! -->
        
        <!-- creature offsets -->
        <Offset name="creature_flags1">0xFC</Offset>
        <Offset name="creature_flags2">0x100</Offset>
        <Offset name="creature_sex">0x10A</Offset>
        <Offset name="creature_id">0x10C</Offset>
        <Offset name="creature_squad_name">0x198</Offset>
        <Offset name="creature_mood">0x238</Offset>
        <Offset name="creature_squad_leader_id">0x268</Offset>
        <Offset name="creature_money">0x2F8</Offset>
        <Offset name="creature_current_job">0x314</Offset>
        <Offset name="creature_artifact_name">0x484</Offset>
        <Offset name="creature_strength">0x4F0</Offset>
        <Offset name="creature_agility">0x4F4</Offset>
        <Offset name="creature_toughness">0x4F8</Offset>
        <Offset name="creature_skills">0x504</Offset>
        <Offset name="creature_likes">0x51C</Offset>
        <Offset name="creature_labors">0x544</Offset>
        <Offset name="creature_happiness">0x610</Offset>
        <Offset name="creature_traits">0x700</Offset>
      
        <!-- tree and shrub offsets -->
        <Offset name="tree_desc_offset">0x70</Offset>
     
        <!-- map block offsets -->
        <Offset name="v_vein">0x10</Offset>
        <HexValue name="v_vein_size">0x2C</HexValue>
        <Offset name="type">0x0082</Offset>
        <Offset name="designation">0x0284</Offset>
        <Offset name="occupancy">0x0684</Offset>  
        <Offset name="biome_stuffs">0x1D84</Offset>

        <Offset name="world_size_x">0x84</Offset>
        <Offset name="world_size_y">0x86</Offset>
        <Offset name="w_geoblocks">0x75C</Offset>
        <Offset name="w_regions_arr">0x79C</Offset>

        <!-- values for the region structure -->
        <HexValue name="region_size">0x64</HexValue>
        <Offset name="region_geo_index_off">0x60</Offset>

        <!-- geoblock offset(s?) -->
        <Offset name="geolayer_geoblock_offset">0xC</Offset>

        <!-- matgloss vectors -->
        <HexValue name="matgloss_skip">0x18</HexValue>
        <Offset name="note_foreground">0x2</Offset>
        <Offset name="note_background">0x4</Offset>
        <Offset name="note_name">0x8</Offset>
        <Offset name="note_xyz">0x24</Offset>
        
        <Offset name="hotkey_mode">0x1C</Offset>
        <Offset name="hotkey_xyz">0x20</Offset>
        
        <Offset name="settlement_name">0x0</Offset>
        <Offset name="settlement_world_xy">0x7a</Offset>
        <Offset name="settlement_local_xy">0x100</Offset>
        
        <Offset name="item_materials">0x68</Offset>      
        <Offset name="item_type_name">0x24</Offset>
        <Offset name="matgloss_creature_name">0x1C</Offset>
        <Offset name="matgloss_wood_name">0x28</Offset>
        <Offset name="matgloss_stone_name">0x24</Offset>
        <Offset name="matgloss_metal_name">0x24</Offset>
        <Offset name="matgloss_plant_name">0x24</Offset>
        <Offset name="matgloss_plant_drink">0x5C</Offset>
        <Offset name="matgloss_plant_food">0x94</Offset>
        <Offset name="matgloss_plant_extract">0xB0</Offset>
        
        <!-- I am just going to guess these actually start here -->
        <VTable name="building_vtable">
            <multiclass name="building_workshop" typeoffset="0x100" />
            <multiclass name="building_siegeengine" typeoffset="0x100" />
            <multiclass name="building_furnace" typeoffset="0x11A" />
            <multiclass name="building_trap" typeoffset="0x100" />
        </VTable>

    </Entry>
    <Entry version="v0.28.181.40d3" os ="windows" id="40d3win" base="40d2win" rebase="0x2018">
        <HexValue name="pe_timestamp">0x4957716f</HexValue>
        <String name="md5">9b6da355562a4cdd345ea3046290499b</String>
<<<<<<< HEAD
        <Address name="current_cursor_creature">0x00cd6c3c</Address>
=======
>>>>>>> f72bb037
        <Address name="cursor_xyz">0x0094d27c</Address>
        <Address name="pause_state">0x012d0fbf</Address>
        <Address name="window_x">0x00c9533c</Address>
        <Address name="window_y">0x00cc33b0</Address>
        <Address name="window_z">0x00cc338c</Address>
    </Entry>
    <Entry version="v0.28.181.40d4" os ="windows" id="40d4win" base="40d3win" rebase="0x0">
        <HexValue name="pe_timestamp">0x4957a0a2</HexValue>
        <String name="md5">b77759db7a6dd787bf98953fc5749d81</String>
    </Entry>
    <Entry version="v0.28.181.40d5" os ="windows" id="40d5win" base="40d4win" rebase="0x2018">
        <HexValue name="pe_timestamp">0x495991c3</HexValue>
        <String name="md5">a0792b81e5b8ec1dbdd627643e93b40d</String>
<<<<<<< HEAD
        <Address name="current_cursor_creature">0xcd8c34</Address>
=======
>>>>>>> f72bb037
        <Address name="cursor_xyz">0x0094f27c</Address>
        <Address name="pause_state">0x012d2fbb</Address>
        <Address name="window_x">0x00c97334</Address>
        <Address name="window_y">0x00cc53a8</Address>
        <Address name="window_z">0x00cc5384</Address>
    </Entry>
    <Entry version="v0.28.181.40d6" os ="windows" id="40d6win" base="40d5win" rebase="0x18a08">
        <HexValue name="pe_timestamp">0x495cafd2</HexValue>
        <String name="md5">d09e88a32fe57de5973f78ef213271b6</String>
<<<<<<< HEAD
        <Address name="current_cursor_creature">0xcefc68</Address>
=======
>>>>>>> f72bb037
        <Address name="cursor_xyz">0x009662a4</Address>
        <Address name="pause_state">0x012e9fef</Address>
        <Address name="window_x">0x00cae368</Address>
        <Address name="window_y">0x00cdc3dc</Address>
        <Address name="window_z">0x00cdc3b8</Address>
    </Entry>
    <Entry version="v0.28.181.40d7" os ="windows" id="40d7win" base="40d6win" rebase="0x190">
        <HexValue name="pe_timestamp">0x495fcfef</HexValue>
        <String name="md5">8e8e2a83d421e356a8047dc8830a7426</String>
<<<<<<< HEAD
        <Address name="current_cursor_creature">0xcefc68</Address>
=======
>>>>>>> f72bb037
        <Address name="cursor_xyz">0x009662a4</Address>
        <Address name="pause_state">0x012e9fef</Address>
        <Address name="window_x">0x00cae368</Address>
        <Address name="window_y">0x00cdc3dc</Address>
        <Address name="window_z">0x00cdc3b8</Address>
    </Entry>
    <Entry version="v0.28.181.40d8" os ="windows" id="40d8win" base="40d7win" rebase="0x0">
        <HexValue name="pe_timestamp">0x4963c928</HexValue>
        <String name="md5">32253bee114dd25ebbaa50d90b5c0a2a</String>
    </Entry>
    <Entry version="v0.28.181.40d9" os ="windows" id="40d9win" base="40d8win" rebase="0x0">
        <HexValue name="pe_timestamp">0x4967c2e0</HexValue>
        <String name="md5">aea5a207b8b1cda942502f97a429f6c3</String>
    </Entry>
    <Entry version="v0.28.181.40d10" os ="windows" id="40d10win" base="40d9win">
        <HexValue name="pe_timestamp">0x49c59b94</HexValue>
        <String name="md5">193193d8624f2f3f6d9d556fab09b122</String>
        <Address name="buildings">0x0151bd00</Address>
        <Address name="constructions">0x01507968</Address>
        <Address name="creatures">0x0151b354</Address>
        <Address name="current_cursor_creature">0x00d20ed8</Address>
        <Address name="current_menu_state">0x016a54f8</Address>
        <Address name="cursor_xyz">0x009652a4</Address>
        <Address name="hotkey_start">0x0132e574</Address>
        <Address name="items">0x0151b448</Address>
        <Address name="language_vector">0x015615c8</Address>
        <Address name="map_data">0x0155f248</Address>
        <Address name="matgloss">0x015613b8</Address>
        <Address name="notes">0x0132e53c</Address>
        <Address name="pause_state">0x0131b25f</Address>
        <Address name="region_x">0x0155f280</Address>
        <Address name="region_y">0x0155f284</Address>
        <Address name="region_z">0x0155f288</Address>
        <Address name="settlement_current">0x01561048</Address>
        <Address name="settlements">0x01560f7c</Address>
        <Address name="translation_vector">0x015615f8</Address>
        <Address name="vegetation">0x01521ed4</Address>
        <Address name="view_screen">0x0133c898</Address>
        <Address name="window_dims">0x016a429c</Address>
        <Address name="window_x">0x00cdf5a0</Address>
        <Address name="window_y">0x00d0d64c</Address>
        <Address name="window_z">0x00d0d628</Address>
        <Address name="world">0x01560880</Address>
        <Address name="x_count">0x0155f268</Address>
        <Address name="y_count">0x0155f26c</Address>
        <Address name="z_count">0x0155f270</Address>
    </Entry>
    <Entry version="v0.28.181.40d11" os="windows" id="40d11win" base="40d9win" rebase="0x0">
        <HexValue name="pe_timestamp">0x49c82d3f</HexValue>
        <String name="md5">6f81231b845e9c9dc29aaf57705ccc7c</String>
    </Entry>
    <Entry version="v0.28.181.40d12" os="windows" id="40d12win" base="40d11win">
        <HexValue name="pe_timestamp">0x4a3ccb7f</HexValue>
        <String name="md5">6ea1de36af8e1666bd6478736e298c4c</String>
        <Address name="buildings">0x015b7750</Address>
        <Address name="constructions">0x015a33b8</Address>
        <Address name="creatures">0x015b6da4</Address>
        <Address name="current_cursor_creature">0x00ddaed8</Address>
        <Address name="current_menu_state">0x0095f410</Address>
        <Address name="cursor_xyz">0x0095f2b4</Address>
        <Address name="hotkey_start">0x013e8574</Address>
        <Address name="items">0x015b6e98</Address>
        <Address name="language_vector">0x015fd04c</Address>
        <Address name="map_data">0x015faccc</Address>
        <Address name="matgloss">0x015fce3c</Address>
        <Address name="notes">0x013e853c</Address>
        <Address name="pause_state">0x013d525f</Address>
        <Address name="region_x">0x015fad04</Address>
        <Address name="region_y">0x015fad08</Address>
        <Address name="region_z">0x015fad0c</Address>
        <Address name="settlement_current">0x015fcacc</Address>
        <Address name="settlements">0x015fca00</Address>
        <Address name="translation_vector">0x015fd07c</Address>
        <Address name="vegetation">0x015bd924</Address>
        <Address name="view_screen">0x015b6dc4</Address>
        <Address name="window_dims">0x0173fde0</Address>
        <Address name="window_x">0x00d995a0</Address>
        <Address name="window_y">0x00dc764c</Address>
        <Address name="window_z">0x00dc7628</Address>
        <Address name="world">0x015fc304</Address>
        <Address name="x_count">0x015facec</Address>
        <Address name="y_count">0x015facf0</Address>
        <Address name="z_count">0x015facf4</Address>
    </Entry>
    <Entry version="v0.28.181.40d13" os="windows" id="40d13win" base="40d12win" rebase="0x5090">
        <HexValue name="pe_timestamp">0x4a51c26e</HexValue>
        <String name="md5">04a8d8ce311d8ac75e4241bef68d3147</String>
<<<<<<< HEAD
        <Address name="current_cursor_creature">0x00ddff38</Address>
=======
>>>>>>> f72bb037
        <Address name="current_menu_state">0x00964430</Address>
        <Address name="cursor_xyz">0x009642b4</Address>
        <Address name="pause_state">0x013da2bf</Address>
        <Address name="window_x">0x00d9e600</Address>
        <Address name="window_y">0x00dcc6ac</Address>
        <Address name="window_z">0x00dcc688</Address>
    </Entry>
    <Entry version="v0.28.181.40d14" os="windows" id="40d14win" base="40d13win" rebase="0x2010">
        <HexValue name="pe_timestamp">0x4a8623d2</HexValue>
        <String name="md5">781a2e51be4056a7320108f8f0df8a13</String>
<<<<<<< HEAD
        <Address name="current_cursor_creature">0x00de1f44</Address>
=======
>>>>>>> f72bb037
        <Address name="current_menu_state">0x00966430</Address>
        <Address name="cursor_xyz">0x009662b4</Address>
        <Address name="pause_state">0x013dc2c7</Address>
        <Address name="window_x">0x00da060c</Address>
        <Address name="window_y">0x00dce6b8</Address>
        <Address name="window_z">0x00dce694</Address>
    </Entry>
    <Entry version="v0.28.181.40d15" os="windows" id="40d15win" base="40d14win">
        <HexValue name="pe_timestamp">0x4a9a6090</HexValue>
        <String name="md5">12cc4a3dbb6e6dfd7bc7aee458b9471a</String>
        <Address name="buildings">0x015be808</Address>
        <Address name="constructions">0x015aa470</Address>
        <Address name="creatures">0x015bde5c</Address>
        <Address name="current_cursor_creature">0x00de1f54</Address>
        <Address name="current_menu_state">0x00966430</Address>
        <Address name="cursor_xyz">0x009662b4</Address>
        <Address name="hotkey_start">0x013ef62c</Address>
        <Address name="items">0x015bdf50</Address>
        <Address name="language_vector">0x01604104</Address>
        <Address name="map_data">0x01601d84</Address>
        <Address name="matgloss">0x01603ef4</Address>
        <Address name="notes">0x013ef5f4</Address>
        <Address name="pause_state">0x013dc2eb</Address>
        <Address name="region_x">0x01601dbc</Address>
        <Address name="region_y">0x01601dc0</Address>
        <Address name="region_z">0x01601dc4</Address>
        <Address name="settlement_current">0x01603b84</Address>
        <Address name="settlements">0x01603ab8</Address>
        <Address name="translation_vector">0x01604134</Address>
        <Address name="vegetation">0x015c49dc</Address>
        <Address name="view_screen">0x015bde7c</Address>
        <Address name="window_dims">0x01746e98</Address>
        <Address name="window_x">0x00da061c</Address>
        <Address name="window_y">0x00dce6c8</Address>
        <Address name="window_z">0x00dce6a4</Address>
        <Address name="world">0x016033bc</Address>
        <Address name="x_count">0x01601da4</Address>
        <Address name="y_count">0x01601da8</Address>
        <Address name="z_count">0x01601dac</Address>
    </Entry>
    <Entry version="v0.28.181.40d16" os="windows" id="40d16win" base="40d15win" rebase="0x0">
        <HexValue name="pe_timestamp">0x4a9b1a72</HexValue>
        <String name="md5">59ab29021aca9f3c66b1ab102fb3ceea</String>
    </Entry>
    <Entry version="v0.28.181.40d17" os="windows" id="40d17win" base="40d16win">
        <HexValue name="pe_timestamp">0x4b6b7879</HexValue>
        <String name="md5">de66405f54d98297303d439b3b7aa30e</String>
        <Address name="buildings">0x015f3260</Address>
        <Address name="constructions">0x015deec8</Address>
        <Address name="creatures">0x015f28b4</Address>
        <Address name="current_cursor_creature">0x00e16924</Address>
        <Address name="current_menu_state">0x0099ae08</Address>
        <Address name="cursor_xyz">0x0099ac88</Address>
        <Address name="hotkey_start">0x014240dc</Address>
        <Address name="items">0x015f29a8</Address>
        <Address name="language_vector">0x01638b5c</Address>
        <Address name="map_data">0x016367dc</Address>
        <Address name="matgloss">0x0163894c</Address>
        <Address name="notes">0x014240a4</Address>
        <Address name="pause_state">0x01410cc1</Address>
        <Address name="region_x">0x01636814</Address>
        <Address name="region_y">0x01636818</Address>
        <Address name="region_z">0x0163681c</Address>
        <Address name="settlement_current">0x016385dc</Address>
        <Address name="settlements">0x01638510</Address>
        <Address name="translation_vector">0x01638b8c</Address>
        <Address name="vegetation">0x015f9434</Address>
        <Address name="view_screen">0x014243c4</Address>
        <Address name="window_dims">0x0177b8f0</Address>
        <Address name="window_x">0x00dd4fec</Address>
        <Address name="window_y">0x00e03098</Address>
        <Address name="window_z">0x00e03074</Address>
        <Address name="world">0x01637e14</Address>
        <Address name="x_count">0x016367fc</Address>
        <Address name="y_count">0x01636800</Address>
        <Address name="z_count">0x01636804</Address>
    </Entry>
    
    <Entry version="v0.28.181.40d18" os="windows" base="40d17win" id="40d18win" rebase="0x9c5f8">
        <!-- identification -->
        <!--<HexValue name="pe_timestamp">0x006BF5AA</HexValue>-->
        <HexValue name="pe_timestamp">0x4b81b00d</HexValue>
        <String name="md5">5cdc6f4804809f4d5cacdb66785e8cda</String> <!-- THIS IS *NOT* A NUMBER -->
        <Address name="current_cursor_creature">0x00df2ebc</Address>
        <Address name="current_menu_state">0x00977438</Address>
        <Address name="cursor_xyz">0x009772b8</Address>
        <Address name="pause_state">0x014ad278</Address>
        <Address name="window_x">0x00db1584</Address>
        <Address name="window_y">0x00ddf630</Address>
        <Address name="window_z">0x00ddf60c</Address>
    </Entry>
    <Entry version="v0.28.181.40d19" os="windows" base="40d18win" id="40d19win">
        <HexValue name="pe_timestamp">0x4b90268a</HexValue>
<<<<<<< HEAD
        <String name="md5">13640a273d90af39425b798ae9823757</String>
=======
        <String name="md5">13640a273D90af39425b798ae9823757</String>
>>>>>>> f72bb037
        <Address name="buildings">0x01512898</Address>
        <Address name="constructions">0x014fe500</Address>
        <Address name="creatures">0x01511eec</Address>
        <Address name="current_cursor_creature">0x00d35b68</Address>
        <Address name="current_menu_state">0x016ac1a0</Address>
        <Address name="cursor_xyz">0x0097a2b8</Address>
        <Address name="hotkey_start">0x01343714</Address>
        <Address name="items">0x01511fe0</Address>
        <Address name="language_vector">0x01558194</Address>
        <Address name="map_data">0x01555e14</Address>
        <Address name="matgloss">0x01557f84</Address>
        <Address name="notes">0x013436dc</Address>
        <Address name="pause_state">0x0132ff1e</Address>
        <Address name="region_x">0x01555e4c</Address>
        <Address name="region_y">0x01555e50</Address>
        <Address name="region_z">0x01555e54</Address>
        <Address name="settlement_current">0x01557c14</Address>
        <Address name="settlements">0x01557b48</Address>
        <Address name="translation_vector">0x015581c4</Address>
        <Address name="vegetation">0x01518a6c</Address>
        <Address name="view_screen">0x013439fc</Address>
        <Address name="window_dims">0x0169af28</Address>
        <Address name="window_x">0x00cf4230</Address>
        <Address name="window_y">0x00d222dc</Address>
        <Address name="window_z">0x00d222b8</Address>
        <Address name="world">0x0155744c</Address>
        <Address name="x_count">0x01555e34</Address>
        <Address name="y_count">0x01555e38</Address>
        <Address name="z_count">0x01555e3c</Address>
    </Entry>
    <Entry version="v0.28.181.40d19_2" os="windows" base="40d19win" id="40d19_2win" rebase="0x1000">
        <HexValue name="pe_timestamp">0x4B918BB9</HexValue>
        <String name="md5">af29004e1763bb3460faa11907c3ac90</String>
    </Entry>
                            .-"""-.
                           '       \
                          |,.  ,-.  |
                          |()L( ()| |
                          |,'  `".| |
                          |.___.',| `
                         .j `--"' `  `.
                        / '        '   \
                       / /          `   `.
                      / /            `    .
                     / /              l   |
                    . ,   L I N U X   |   |
                    ,"`.             .|   |
                 _.'   ``.          | `..-'l
                |       `.`,        |      `.
                |         `.    __.j         )
                |__        |--""___|      ,-'
                   `"--...,+""""   `._,.-' 

    <Entry version="v0.28.181.40d2" os="linux" id="40d2lin" base="meta-40d">
        <String name="md5">7a0859795e972574e80fa3cebc9fcf85</String>
        <Address name="buildings">0x093154e0</Address>
        <Address name="constructions">0x093016b8</Address>
        <Address name="creatures">0x09314ff0</Address>
        <Address name="current_cursor_creature">0x09314ffc</Address>
        <Address name="current_menu_state">0x09301560</Address>
        <Address name="cursor_xyz">0x08859fc0</Address>
        <Address name="hotkey_start">0x0930140c</Address>
        <Address name="items">0x09356fd0</Address>
        <Address name="language_vector">0x09314ffc</Address>
        <Address name="map_data">0x09355964</Address>
        <Address name="matgloss">0x09357808</Address>
        <Address name="notes">0x093013e4</Address>
        <Address name="pause_state">0x092f0580</Address>
        <Address name="region_x">0x0935596c</Address>
        <Address name="region_y">0x09355970</Address>
        <Address name="region_z">0x09355974</Address>
        <Address name="settlement_current">0x0935754c</Address>
        <Address name="settlements">0x093574e0</Address>
        <Address name="translation_vector">0x09357928</Address>
        <Address name="vegetation">0x09318630</Address>
        <Address name="view_screen">0x08b36c80</Address>
        <Address name="window_dims">0x09355968</Address>
        <Address name="window_x">0x08b36c84</Address>
        <Address name="window_y">0x08cfa978</Address>
        <Address name="window_z">0x08cfa97c</Address>
        <Address name="world">0x09356f6c</Address>
        <Address name="x_count">0x09355954</Address>
        <Address name="y_count">0x09355958</Address>
        <Address name="z_count">0x0935595c</Address>
        
        <Offset name="word_table">0x1C</Offset>

        <!-- name struct -->
        <Offset name="name_firstname">0x0</Offset>
        <Offset name="name_nickname">0x4</Offset>
        <Offset name="name_words">0x8</Offset>
        <HexValue name="sizeof_string">0x4</HexValue>
        
        <!-- job object offsets -->
        <Offset name="current_job_id">0x08</Offset>
        
        <!-- creature offsets -->
        <Offset name="creature_name">0x00</Offset>
        <Offset name="creature_position">0x4C</Offset>
        <Offset name="creature_race">0x44</Offset>
        <Offset name="creature_flags1">0x90</Offset>
        <Offset name="creature_flags2">0x94</Offset>
        <Offset name="creature_custom_profession">0x003c</Offset>
        <Offset name="creature_profession">0x0040</Offset>
        <Offset name="creature_sex">0x009E</Offset>
        <Offset name="creature_id">0x00A0</Offset>
        <Offset name="creature_squad_name">0x0100</Offset>
        <Offset name="creature_squad_leader_id">0x0100</Offset> <!-- completely bogus, needs cross-referencing with windows version -->
        <Offset name="creature_money">0x02F8</Offset> <!-- most probably wrong -->
        <Offset name="creature_current_job">0x0200</Offset>
        <Offset name="creature_strength">0x0334</Offset>
        <Offset name="creature_agility">0x0338</Offset>
        <Offset name="creature_toughness">0x033C</Offset>
        <Offset name="creature_skills">0x0340</Offset>
        <Offset name="creature_likes">0x034C</Offset>
        <Offset name="creature_labors">0x0364</Offset>
        <Offset name="creature_happiness">0x0400</Offset>
        <Offset name="creature_traits">0x0490</Offset>
        
        <!-- tree and shrub offsets -->
        <Offset name="tree_desc_offset">0x40</Offset>
              
        <!-- map block offsets -->
        <Offset name="v_vein">0x08</Offset>
        <HexValue name="v_vein_size">0x2C</HexValue>
        <Offset name="type">0x0052</Offset>
        <Offset name="designation">0x0254</Offset>
        <Offset name="occupancy">0x0654</Offset>
        <Offset name="biome_stuffs">0x1D54</Offset>
        
        <!-- the world and its offsets -->
        <Offset name="world_size_x">0x54</Offset>
        <Offset name="world_size_y">0x56</Offset>
        <Offset name="w_geoblocks">0x5A4</Offset>
        <Offset name="w_regions_arr">0x5C8</Offset>
        
        <!-- values for the region structure -->
        <HexValue name="region_size">0x58</HexValue>
        <Offset name="region_geo_index_off">0x54</Offset>
        
        <!-- geoblock offset(s?) -->
        <Offset name="geolayer_geoblock_offset">0x4</Offset>
        
        <!-- matgloss vectors -->
        <HexValue name="matgloss_skip">0xC</HexValue>
        <Offset name="matgloss_stone_color">0x24</Offset>
        <Offset name="matgloss_metal_color">0x18</Offset>
        
        <Offset name="note_foreground">0x2</Offset>
        <Offset name="note_background">0x4</Offset>
        <Offset name="note_name">0x8</Offset>
        <Offset name="note_xyz">0xC</Offset>
        
        <Offset name="hotkey_mode">0x4</Offset>
        <Offset name="hotkey_xyz">0x8</Offset>
        <HexValue name="hotkey_size">0x14</HexValue>
<<<<<<< HEAD
              
        <Offset name="settlement_name">0x08</Offset>
=======
        
        <Address name="settlement_current">0x09374BCC</Address>
        <Address name="settlements">0x09374B60</Address>
        
        <Offset name="settlement_name">0x00</Offset>
>>>>>>> f72bb037
        <Offset name="settlement_world_xy">0x4a</Offset>
        <Offset name="settlement_local_xy">0x94</Offset>
        
        <Offset name="item_materials">0x50</Offset>
        <Offset name="engraving_xyz">0x0C</Offset> <!-- 3x word -->
        <Offset name="engraving_imageindex">0x20</Offset> <!-- 1x dword -->
        
        <Offset name="item_type_name">0xC</Offset>
        <Offset name="matgloss_creature_name">0x4</Offset>
        <Offset name="matgloss_wood_name">0x10</Offset>
        <Offset name="matgloss_stone_name">0xC</Offset>
        <Offset name="matgloss_metal_name">0xC</Offset>
        <Offset name="matgloss_plant_name">0xC</Offset>
        <Offset name="matgloss_plant_drink">0x14</Offset>
        <Offset name="matgloss_plant_food">0x1C</Offset>
        <Offset name="matgloss_plant_extract">0x20</Offset>
    </Entry>
    <Entry version="v0.28.181.40d3" os="linux" id="40d3lin" base="40d2lin">
        <String name="md5">51c73ff46b2688aafaee0204efe91a94</String>
        <Address name="buildings">0x09315f00</Address>
        <Address name="constructions">0x093020d8</Address>
        <Address name="creatures">0x09315a10</Address>
        <Address name="current_cursor_creature">0x09315a1c</Address>
        <Address name="current_menu_state">0x09301f80</Address>
        <Address name="cursor_xyz">0x0885a9e4</Address>
        <Address name="hotkey_start">0x09301e2c</Address>
        <Address name="items">0x093579f0</Address>
        <Address name="language_vector">0x09315a1c</Address>
        <Address name="map_data">0x09356384</Address>
        <Address name="matgloss">0x09358228</Address>
        <Address name="notes">0x09301e04</Address>
        <Address name="pause_state">0x092f0fa0</Address>
        <Address name="region_x">0x0935638c</Address>
        <Address name="region_y">0x09356390</Address>
        <Address name="region_z">0x09356394</Address>
        <Address name="settlement_current">0x09357f6c</Address>
        <Address name="settlements">0x09357f00</Address>
        <Address name="translation_vector">0x09358348</Address>
        <Address name="vegetation">0x09319050</Address>
        <Address name="view_screen">0x08b376a0</Address>
        <Address name="window_dims">0x09356388</Address>
        <Address name="window_x">0x08b376a4</Address>
        <Address name="window_y">0x08cfb398</Address>
        <Address name="window_z">0x08cfb39c</Address>
        <Address name="world">0x0935798c</Address>
        <Address name="x_count">0x09356374</Address>
        <Address name="y_count">0x09356378</Address>
        <Address name="z_count">0x0935637c</Address>
    </Entry>
    <Entry version="v0.28.181.40d4" os="linux" id="40d4lin" base="40d3lin" rebase="0x380">
        <String name="md5">c1eb408868c80fd1c726d2a917cd1b9a</String>
        <Address name="cursor_xyz">0x0885ad54</Address>    
    </Entry>
    <Entry version="v0.28.181.40d5" os="linux" id="40d5lin" base="40d4lin" rebase="0xea0">
        <String name="md5">59d497bfc3a523f0f40f34283ad59796</String>
        <Address name="cursor_xyz">0x0885bbf0</Address>
    </Entry>
    <Entry version="v0.28.181.40d6" os="linux" id="40d6lin" base="40d5lin">
        <String name="md5">f756194db073f05b98fc6ce872c8757d</String>
        <Address name="buildings">0x09333e00</Address>
        <Address name="constructions">0x0931ffd8</Address>
        <Address name="creatures">0x09333910</Address>
        <Address name="current_cursor_creature">0x0933391c</Address>
        <Address name="current_menu_state">0x0931fe80</Address>
        <Address name="cursor_xyz">0x088788e4</Address>
        <Address name="hotkey_start">0x0931fd2c</Address>
        <Address name="items">0x093758f0</Address>
        <Address name="language_vector">0x0933391c</Address>
        <Address name="map_data">0x09374284</Address>
        <Address name="matgloss">0x09376128</Address>
        <Address name="notes">0x0931fd04</Address>
        <Address name="pause_state">0x0930eea0</Address>
        <Address name="region_x">0x0937428c</Address>
        <Address name="region_y">0x09374290</Address>
        <Address name="region_z">0x09374294</Address>
        <Address name="settlement_current">0x09375e6c</Address>
        <Address name="settlements">0x09375e00</Address>
        <Address name="translation_vector">0x09376248</Address>
        <Address name="vegetation">0x09336f50</Address>
        <Address name="view_screen">0x08b555a0</Address>
        <Address name="window_dims">0x09374288</Address>
        <Address name="window_x">0x08b555a4</Address>
        <Address name="window_y">0x08d19298</Address>
        <Address name="window_z">0x08d1929c</Address>
        <Address name="world">0x0937588c</Address>
        <Address name="x_count">0x09374274</Address>
        <Address name="y_count">0x09374278</Address>
        <Address name="z_count">0x0937427c</Address>
    </Entry>
    <Entry version="v0.28.181.40d7" os="linux" id="40d7lin" base="40d6lin" rebase="-0x1e0">
        <String name="md5">b004b3876193633875956af752663f26</String>
    </Entry>
    <Entry version="v0.28.181.40d8" os="linux" id="40d8lin" base="40d7lin" rebase="-0x60">
        <String name="md5">c8616fc74d79b3c8c40bbc1182fbd61c</String>
        <Address name="cursor_xyz">0x088786a0</Address>
    </Entry>
    <Entry version="v0.28.181.40d9" os="linux" id="40d9lin" base="40d8lin" rebase="-0x1060">
        <String name="md5">992afd73855e787860277f53d18afcbb</String>
        <Address name="cursor_xyz">0x08877630</Address>
    </Entry>
    <Entry version="v0.28.181.40d10" os="linux" id="40d10lin" base="40d9lin">
        <String name="md5">cba6354000ec54865a161627605c3837</String>
        <Address name="buildings">0x092bf340</Address>
        <Address name="constructions">0x092ab518</Address>
        <Address name="creatures">0x092bee50</Address>
        <Address name="current_cursor_creature">0x0929a3c8</Address>
        <Address name="current_menu_state">0x092ab3c0</Address>
        <Address name="cursor_xyz">0x088073d4</Address>
        <Address name="hotkey_start">0x092ab26c</Address>
        <Address name="items">0x092beecc</Address>
        <Address name="language_vector">0x09301770</Address>
        <Address name="map_data">0x092ff7a0</Address>
        <Address name="matgloss">0x09301668</Address>
        <Address name="notes">0x092ab244</Address>
        <Address name="pause_state">0x0929a3e0</Address>
        <Address name="region_x">0x092ff7cc</Address>
        <Address name="region_y">0x092ff7d0</Address>
        <Address name="region_z">0x092ff7d4</Address>
        <Address name="settlement_current">0x093013ac</Address>
        <Address name="settlements">0x09301340</Address>
        <Address name="translation_vector">0x09301788</Address>
        <Address name="vegetation">0x092c2490</Address>
        <Address name="view_screen">0x08ae40a0</Address>
        <Address name="window_dims">0x09510050</Address>
        <Address name="window_x">0x08ca47d4</Address>
        <Address name="window_y">0x08ca47d8</Address>
        <Address name="window_z">0x08ca47dc</Address>
        <Address name="world">0x09300dcc</Address>
        <Address name="x_count">0x092ff7b4</Address>
        <Address name="y_count">0x092ff7b8</Address>
        <Address name="z_count">0x092ff7bc</Address>
    </Entry>
    <Entry version="v0.28.181.40d11" os="linux" id="40d11lin" base="40d10lin" rebase="0x0">
        <String name="md5">fb8ecac8a12af5d0d7b1707078985d0d</String>
    </Entry>
    <Entry version="v0.28.181.40d12" os="linux" id="40d12lin" base="40d11lin">
        <String name="md5">4367c59934cbcf14f43fd3af6444c455</String>
        <Address name="buildings">0x08f55740</Address>
        <Address name="constructions">0x08f41918</Address>
        <Address name="creatures">0x08f55250</Address>
        <Address name="current_cursor_creature">0x08f307c8</Address>
        <Address name="current_menu_state">0x08f417c0</Address>
        <Address name="cursor_xyz">0x0877b33c</Address>
        <Address name="hotkey_start">0x08f4166c</Address>
        <Address name="items">0x08f552cc</Address>
        <Address name="language_vector">0x08f97b8c</Address>
        <Address name="map_data">0x08f95bbc</Address>
        <Address name="matgloss">0x08f97a84</Address>
        <Address name="notes">0x08f41644</Address>
        <Address name="pause_state">0x08f307e0</Address>
        <Address name="region_x">0x08f95be8</Address>
        <Address name="region_y">0x08f95bec</Address>
        <Address name="region_z">0x08f95bf0</Address>
        <Address name="settlement_current">0x08f977c8</Address>
        <Address name="settlements">0x08f9775c</Address>
        <Address name="translation_vector">0x08f97ba4</Address>
        <Address name="vegetation">0x08f58890</Address>
        <Address name="view_screen">0x0877f8e0</Address>
        <Address name="window_dims">0x091a647c</Address>
        <Address name="window_x">0x0893abd4</Address>
        <Address name="window_y">0x0893abd8</Address>
        <Address name="window_z">0x0893abdc</Address>
        <Address name="world">0x08f971e8</Address>
        <Address name="x_count">0x08f95bd0</Address>
        <Address name="y_count">0x08f95bd4</Address>
        <Address name="z_count">0x08f95bd8</Address>
    </Entry>
    <Entry version="v0.28.181.40d13" os="linux" id="40d13lin" base="40d12lin" rebase="0x5020">
        <String name="md5">2f3cb9d720e9fe8844c02c72a2b20bbd</String>
        <Address name="cursor_xyz">0x08780344</Address>  
    </Entry>
    <Entry version="v0.28.181.40d14" os="linux" id="40d14lin" base="40d13lin">
        <String name="md5">dab3ce6bc074529706a1e5fe1273108c</String>
        <Address name="buildings">0x08f5a760</Address>
        <Address name="constructions">0x08f46938</Address>
        <Address name="creatures">0x08f5a270</Address>
        <Address name="current_cursor_creature">0x08f357e8</Address>
        <Address name="current_menu_state">0x08f467e0</Address>
        <Address name="cursor_xyz">0x08780354</Address>
        <Address name="hotkey_start">0x08f4668c</Address>
        <Address name="items">0x08f5a2ec</Address>
        <Address name="language_vector">0x08f9cbac</Address>
        <Address name="map_data">0x08f9abdc</Address>
        <Address name="matgloss">0x08f9caa4</Address>
        <Address name="notes">0x08f46664</Address>
        <Address name="pause_state">0x08f35800</Address>
        <Address name="region_x">0x08f9ac08</Address>
        <Address name="region_y">0x08f9ac0c</Address>
        <Address name="region_z">0x08f9ac10</Address>
        <Address name="settlement_current">0x08f9c7e8</Address>
        <Address name="settlements">0x08f9c77c</Address>
        <Address name="translation_vector">0x08f9cbc4</Address>
        <Address name="vegetation">0x08f5d8b0</Address>
        <Address name="view_screen">0x08784900</Address>
        <Address name="window_dims">0x091ab49c</Address>
        <Address name="window_x">0x0893fbf4</Address>
        <Address name="window_y">0x0893fbf8</Address>
        <Address name="window_z">0x0893fbfc</Address>
        <Address name="world">0x08f9c208</Address>
        <Address name="x_count">0x08f9abf0</Address>
        <Address name="y_count">0x08f9abf4</Address>
        <Address name="z_count">0x08f9abf8</Address>
    </Entry>
    <Entry version="v0.28.181.40d15" os="linux" id="40d15lin" base="40d14lin" rebase="0x0">
        <String name="md5">4f55a1dcc326786271f221de23c425b5</String>
    </Entry>
    <Entry version="v0.28.181.40d16" os="linux" id="40d16lin" base="40d15lin" rebase="0x0">
        <String name="md5">022b933926e08da49c6df8649295f2b7</String>
    </Entry>
    <Entry version="v0.28.181.40d17" os="linux" id="40d17lin" base="40d16lin">
        <String name="md5">8f55a6250f2550e28535b79db43d5f1a</String>
        <Address name="buildings">0x08f628c0</Address>
        <Address name="constructions">0x08f4ea98</Address>
        <Address name="creatures">0x08f623d0</Address>
        <Address name="current_cursor_creature">0x08f3d948</Address>
        <Address name="current_menu_state">0x08f4e940</Address>
        <Address name="cursor_xyz">0x0878c340</Address>
        <Address name="hotkey_start">0x08f4e7ec</Address>
        <Address name="items">0x08f6244c</Address>
        <Address name="language_vector">0x08fa4d0c</Address>
        <Address name="map_data">0x08fa2d3c</Address>
        <Address name="matgloss">0x08fa4c04</Address>
        <Address name="notes">0x08f4e7c4</Address>
        <Address name="pause_state">0x660008f3</Address>
        <Address name="region_x">0x08fa2d68</Address>
        <Address name="region_y">0x08fa2d6c</Address>
        <Address name="region_z">0x08fa2d70</Address>
        <Address name="settlement_current">0x08fa4948</Address>
        <Address name="settlements">0x08fa48dc</Address>
        <Address name="translation_vector">0x08fa4d24</Address>
        <Address name="vegetation">0x08f65a10</Address>
        <Address name="view_screen">0x0878caa0</Address>
        <Address name="window_dims">0x091b35fc</Address>
        <Address name="window_x">0x08947d54</Address>
        <Address name="window_y">0x08947d58</Address>
        <Address name="window_z">0x08947d5c</Address>
        <Address name="world">0x08fa4368</Address>
        <Address name="x_count">0x08fa2d50</Address>
        <Address name="y_count">0x08fa2d54</Address>
        <Address name="z_count">0x08fa2d58</Address>
    </Entry>
    <Entry version="v0.28.181.40d18" os="linux" id="40d18lin" base="40d17lin">
        <String name="md5">777e7d674d8908042307994cb75250ff</String>
        <Address name="buildings">0x09009860</Address>
        <Address name="constructions">0x08ff5a38</Address>
        <Address name="creatures">0x09009370</Address>
        <Address name="current_cursor_creature">0x08fe48e8</Address>
        <Address name="current_menu_state">0x08ff58e0</Address>
        <Address name="cursor_xyz">0x08833324</Address>
        <Address name="hotkey_start">0x08f4e7ec</Address>
        <Address name="items">0x090093ec</Address>
        <Address name="language_vector">0x0904bcac</Address>
        <Address name="map_data">0x09049cdc</Address>
        <Address name="matgloss">0x0904bba4</Address>
        <Address name="notes">0x08ff5764</Address>
        <Address name="pause_state">0x08fe4900</Address>
        <Address name="region_x">0x09049d08</Address>
        <Address name="region_y">0x09049d0c</Address>
        <Address name="region_z">0x09049d10</Address>
        <Address name="settlement_current">0x0904b8e8</Address>
        <Address name="settlements">0x0904b87c</Address>
        <Address name="translation_vector">0x0904bcc4</Address>
        <Address name="vegetation">0x0900c9b0</Address>
        <Address name="view_screen">0x08833a40</Address>
        <Address name="window_dims">0x0925a59c</Address>
        <Address name="window_x">0x089eecf4</Address>
        <Address name="window_y">0x089eecf8</Address>
        <Address name="window_z">0x089eecfc</Address>
        <Address name="world">0x0904b308</Address>
        <Address name="x_count">0x09049cf0</Address>
        <Address name="y_count">0x09049cf4</Address>
        <Address name="z_count">0x09049cf8</Address>
    </Entry>
    <Entry version="v0.28.181.40d19" os="linux" id="40d19lin" base="40d18lin">
        <String name="md5">04c3ad13c657f59ba6fc135e156d721d</String>
        <Address name="buildings">0x09008880</Address>
        <Address name="constructions">0x08ff4a58</Address>
        <Address name="creatures">0x09008390</Address>
        <Address name="current_cursor_creature">0x08fe3908</Address>
        <Address name="current_menu_state">0x08ff4900</Address>
        <Address name="cursor_xyz">0x08832328</Address>
        <Address name="hotkey_start">0x08ff47ac</Address>
        <Address name="items">0x0900840c</Address>
        <Address name="language_vector">0x0904accc</Address>
        <Address name="map_data">0x09048cfc</Address>
        <Address name="matgloss">0x0904abc4</Address>
        <Address name="notes">0x08ff4784</Address>
        <Address name="pause_state">0xc60008fe</Address>
        <Address name="region_x">0x09048d28</Address>
        <Address name="region_y">0x09048d2c</Address>
        <Address name="region_z">0x09048d30</Address>
        <Address name="settlement_current">0x0904a908</Address>
        <Address name="settlements">0x0904a89c</Address>
        <Address name="translation_vector">0x0904ace4</Address>
        <Address name="vegetation">0x0900b9d0</Address>
        <Address name="view_screen">0x08832a60</Address>
        <Address name="window_dims">0x091995fc</Address>
        <Address name="window_x">0x089edd14</Address>
        <Address name="window_y">0x089edd18</Address>
        <Address name="window_z">0x089edd1c</Address>
        <Address name="world">0x0904a328</Address>
        <Address name="x_count">0x09048d10</Address>
        <Address name="y_count">0x09048d14</Address>
        <Address name="z_count">0x09048d18</Address>
    </Entry>
</MemoryDescriptors>
<!-- Windows logo by M$, spiderweb by jgs -->
</DFExtractor><|MERGE_RESOLUTION|>--- conflicted
+++ resolved
@@ -1243,10 +1243,7 @@
     <Entry version="v0.28.181.40d3" os ="windows" id="40d3win" base="40d2win" rebase="0x2018">
         <HexValue name="pe_timestamp">0x4957716f</HexValue>
         <String name="md5">9b6da355562a4cdd345ea3046290499b</String>
-<<<<<<< HEAD
         <Address name="current_cursor_creature">0x00cd6c3c</Address>
-=======
->>>>>>> f72bb037
         <Address name="cursor_xyz">0x0094d27c</Address>
         <Address name="pause_state">0x012d0fbf</Address>
         <Address name="window_x">0x00c9533c</Address>
@@ -1260,10 +1257,7 @@
     <Entry version="v0.28.181.40d5" os ="windows" id="40d5win" base="40d4win" rebase="0x2018">
         <HexValue name="pe_timestamp">0x495991c3</HexValue>
         <String name="md5">a0792b81e5b8ec1dbdd627643e93b40d</String>
-<<<<<<< HEAD
         <Address name="current_cursor_creature">0xcd8c34</Address>
-=======
->>>>>>> f72bb037
         <Address name="cursor_xyz">0x0094f27c</Address>
         <Address name="pause_state">0x012d2fbb</Address>
         <Address name="window_x">0x00c97334</Address>
@@ -1273,10 +1267,7 @@
     <Entry version="v0.28.181.40d6" os ="windows" id="40d6win" base="40d5win" rebase="0x18a08">
         <HexValue name="pe_timestamp">0x495cafd2</HexValue>
         <String name="md5">d09e88a32fe57de5973f78ef213271b6</String>
-<<<<<<< HEAD
         <Address name="current_cursor_creature">0xcefc68</Address>
-=======
->>>>>>> f72bb037
         <Address name="cursor_xyz">0x009662a4</Address>
         <Address name="pause_state">0x012e9fef</Address>
         <Address name="window_x">0x00cae368</Address>
@@ -1286,10 +1277,7 @@
     <Entry version="v0.28.181.40d7" os ="windows" id="40d7win" base="40d6win" rebase="0x190">
         <HexValue name="pe_timestamp">0x495fcfef</HexValue>
         <String name="md5">8e8e2a83d421e356a8047dc8830a7426</String>
-<<<<<<< HEAD
         <Address name="current_cursor_creature">0xcefc68</Address>
-=======
->>>>>>> f72bb037
         <Address name="cursor_xyz">0x009662a4</Address>
         <Address name="pause_state">0x012e9fef</Address>
         <Address name="window_x">0x00cae368</Address>
@@ -1377,10 +1365,7 @@
     <Entry version="v0.28.181.40d13" os="windows" id="40d13win" base="40d12win" rebase="0x5090">
         <HexValue name="pe_timestamp">0x4a51c26e</HexValue>
         <String name="md5">04a8d8ce311d8ac75e4241bef68d3147</String>
-<<<<<<< HEAD
         <Address name="current_cursor_creature">0x00ddff38</Address>
-=======
->>>>>>> f72bb037
         <Address name="current_menu_state">0x00964430</Address>
         <Address name="cursor_xyz">0x009642b4</Address>
         <Address name="pause_state">0x013da2bf</Address>
@@ -1391,10 +1376,7 @@
     <Entry version="v0.28.181.40d14" os="windows" id="40d14win" base="40d13win" rebase="0x2010">
         <HexValue name="pe_timestamp">0x4a8623d2</HexValue>
         <String name="md5">781a2e51be4056a7320108f8f0df8a13</String>
-<<<<<<< HEAD
         <Address name="current_cursor_creature">0x00de1f44</Address>
-=======
->>>>>>> f72bb037
         <Address name="current_menu_state">0x00966430</Address>
         <Address name="cursor_xyz">0x009662b4</Address>
         <Address name="pause_state">0x013dc2c7</Address>
@@ -1488,11 +1470,7 @@
     </Entry>
     <Entry version="v0.28.181.40d19" os="windows" base="40d18win" id="40d19win">
         <HexValue name="pe_timestamp">0x4b90268a</HexValue>
-<<<<<<< HEAD
         <String name="md5">13640a273d90af39425b798ae9823757</String>
-=======
-        <String name="md5">13640a273D90af39425b798ae9823757</String>
->>>>>>> f72bb037
         <Address name="buildings">0x01512898</Address>
         <Address name="constructions">0x014fe500</Address>
         <Address name="creatures">0x01511eec</Address>
@@ -1649,16 +1627,8 @@
         <Offset name="hotkey_mode">0x4</Offset>
         <Offset name="hotkey_xyz">0x8</Offset>
         <HexValue name="hotkey_size">0x14</HexValue>
-<<<<<<< HEAD
               
-        <Offset name="settlement_name">0x08</Offset>
-=======
-        
-        <Address name="settlement_current">0x09374BCC</Address>
-        <Address name="settlements">0x09374B60</Address>
-        
         <Offset name="settlement_name">0x00</Offset>
->>>>>>> f72bb037
         <Offset name="settlement_world_xy">0x4a</Offset>
         <Offset name="settlement_local_xy">0x94</Offset>
         
