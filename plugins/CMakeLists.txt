--- conflicted
+++ resolved
@@ -117,11 +117,8 @@
     DFHACK_PLUGIN(regrass regrass.cpp)
     DFHACK_PLUGIN(forceequip forceequip.cpp)
     DFHACK_PLUGIN(manipulator manipulator.cpp)
-<<<<<<< HEAD
     DFHACK_PLUGIN(search search.cpp)
-=======
     DFHACK_PLUGIN(automaterial automaterial.cpp)
->>>>>>> 2a83d922
     # this one exports functions to lua
     DFHACK_PLUGIN(burrows burrows.cpp LINK_LIBRARIES lua)
     DFHACK_PLUGIN(sort sort.cpp LINK_LIBRARIES lua)
