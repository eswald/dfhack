INCLUDE(Plugins.cmake)

# Dfusion plugin
IF(UNIX)
    OPTION(BUILD_DFUSION "Build DFusion." OFF)
ELSE()
    OPTION(BUILD_DFUSION "Build DFusion." ON)
ENDIF()
if(BUILD_DFUSION)
    add_subdirectory (Dfusion)
endif()

OPTION(BUILD_STONESENSE "Build stonesense (needs a checkout first)." OFF)
if(BUILD_STONESENSE)
    add_subdirectory (stonesense)
endif()

OPTION(BUILD_DEV_PLUGINS "Build developer plugins." OFF)
if(BUILD_DEV_PLUGINS)
    add_subdirectory (devel)
endif()

#It's dead :<
#OPTION(BUILD_DF2MC "Build DF2MC (needs a checkout first)." OFF)
#if(BUILD_DF2MC)
#    add_subdirectory (df2mc)
#endif()

OPTION(BUILD_MAPEXPORT "Build map exporter." ON)
if (BUILD_MAPEXPORT)
    add_subdirectory (mapexport)
endif()

OPTION(BUILD_DWARFEXPORT "Build dwarf exporter." ON)
if (BUILD_DWARFEXPORT)
    add_subdirectory (dwarfexport)
endif()

install(DIRECTORY lua/
        DESTINATION ${DFHACK_LUA_DESTINATION}/plugins
        FILES_MATCHING PATTERN "*.lua")

# Protobuf
FILE(GLOB PROJECT_PROTOS ${CMAKE_CURRENT_SOURCE_DIR}/proto/*.proto)

STRING(REPLACE ".proto" ".pb.cc" PROJECT_PROTO_SRCS "${PROJECT_PROTOS}")
STRING(REPLACE ".proto" ".pb.h" PROJECT_PROTO_HDRS "${PROJECT_PROTOS}")

ADD_CUSTOM_COMMAND(
    OUTPUT ${PROJECT_PROTO_SRCS} ${PROJECT_PROTO_HDRS}
    COMMAND protoc-bin -I=${dfhack_SOURCE_DIR}/library/proto/
                       -I=${CMAKE_CURRENT_SOURCE_DIR}/proto/
            --cpp_out=${CMAKE_CURRENT_SOURCE_DIR}/proto/
            ${PROJECT_PROTOS}
    DEPENDS protoc-bin ${PROJECT_PROTOS}
)

SET_SOURCE_FILES_PROPERTIES( Brushes.h PROPERTIES HEADER_FILE_ONLY TRUE )

# Plugins
OPTION(BUILD_SUPPORTED "Build the supported plugins (reveal, probe, etc.)." ON)
if (BUILD_SUPPORTED)
    DFHACK_PLUGIN(reveal reveal.cpp)
    DFHACK_PLUGIN(probe probe.cpp)
    # this is a plugin which helps detect cursed creatures (vampires, necromancers, werebeasts, ...)
    DFHACK_PLUGIN(cursecheck cursecheck.cpp)
    # automatically assign labors to dwarves!
    DFHACK_PLUGIN(autolabor autolabor.cpp)
    DFHACK_PLUGIN(dig dig.cpp)
    DFHACK_PLUGIN(drybuckets drybuckets.cpp)
    DFHACK_PLUGIN(getplants getplants.cpp)
    DFHACK_PLUGIN(plants plants.cpp)
    DFHACK_PLUGIN(fastdwarf fastdwarf.cpp)
    DFHACK_PLUGIN(prospector prospector.cpp)
    DFHACK_PLUGIN(cleaners cleaners.cpp)
    DFHACK_PLUGIN(weather weather.cpp)
    DFHACK_PLUGIN(colonies colonies.cpp)
    DFHACK_PLUGIN(mode mode.cpp)
    DFHACK_PLUGIN(liquids liquids.cpp Brushes.h)
    DFHACK_PLUGIN(tiletypes tiletypes.cpp Brushes.h)
    DFHACK_PLUGIN(tubefill tubefill.cpp)
    DFHACK_PLUGIN(autodump autodump.cpp)
    DFHACK_PLUGIN(cleanowned cleanowned.cpp)
    DFHACK_PLUGIN(deramp deramp.cpp)
    DFHACK_PLUGIN(flows flows.cpp)
    DFHACK_PLUGIN(filltraffic filltraffic.cpp)
    DFHACK_PLUGIN(seedwatch seedwatch.cpp)
    DFHACK_PLUGIN(initflags initflags.cpp)
    DFHACK_PLUGIN(stockpiles stockpiles.cpp)
    DFHACK_PLUGIN(rename rename.cpp PROTOBUFS rename)
    DFHACK_PLUGIN(jobutils jobutils.cpp)
    DFHACK_PLUGIN(workflow workflow.cpp)
    DFHACK_PLUGIN(showmood showmood.cpp)
    DFHACK_PLUGIN(fixveins fixveins.cpp)
    DFHACK_PLUGIN(fixpositions fixpositions.cpp)
    DFHACK_PLUGIN(follow follow.cpp)
    DFHACK_PLUGIN(changevein changevein.cpp)
    DFHACK_PLUGIN(changelayer changelayer.cpp)
    DFHACK_PLUGIN(changeitem changeitem.cpp)
    DFHACK_PLUGIN(advtools advtools.cpp)
    DFHACK_PLUGIN(tweak tweak.cpp)
    DFHACK_PLUGIN(feature feature.cpp)
    DFHACK_PLUGIN(lair lair.cpp)
    DFHACK_PLUGIN(zone zone.cpp)
<<<<<<< HEAD
    DFHACK_PLUGIN(burrows burrows.cpp)
=======
    # this one exports functions to lua
    DFHACK_PLUGIN(burrows burrows.cpp LINK_LIBRARIES lua)
>>>>>>> c69af6ab
    # not yet. busy with other crud again...
    #DFHACK_PLUGIN(versionosd versionosd.cpp)
endif()


# this is the skeleton plugin. If you want to make your own, make a copy and then change it
OPTION(BUILD_SKELETON "Build the skeleton plugin." OFF)
if(BUILD_SKELETON)
    add_subdirectory(skeleton)
endif()<|MERGE_RESOLUTION|>--- conflicted
+++ resolved
@@ -102,12 +102,8 @@
     DFHACK_PLUGIN(feature feature.cpp)
     DFHACK_PLUGIN(lair lair.cpp)
     DFHACK_PLUGIN(zone zone.cpp)
-<<<<<<< HEAD
-    DFHACK_PLUGIN(burrows burrows.cpp)
-=======
     # this one exports functions to lua
     DFHACK_PLUGIN(burrows burrows.cpp LINK_LIBRARIES lua)
->>>>>>> c69af6ab
     # not yet. busy with other crud again...
     #DFHACK_PLUGIN(versionosd versionosd.cpp)
 endif()
