INCLUDE(Plugins.cmake)

# Dfusion plugin
IF(UNIX)
    OPTION(BUILD_DFUSION "Build DFusion." OFF)
ELSE()
    OPTION(BUILD_DFUSION "Build DFusion." ON)
ENDIF()
if(BUILD_DFUSION)
    add_subdirectory (Dfusion)
endif()

OPTION(BUILD_STONESENSE "Build stonesense (needs a checkout first)." OFF)
if(BUILD_STONESENSE)
    add_subdirectory (stonesense)
endif()

OPTION(BUILD_DEV_PLUGINS "Build developer plugins." OFF)
if(BUILD_DEV_PLUGINS)
    add_subdirectory (devel)
endif()

#It's dead :<
#OPTION(BUILD_DF2MC "Build DF2MC (needs a checkout first)." OFF)
#if(BUILD_DF2MC)
#    add_subdirectory (df2mc)
#endif()

OPTION(BUILD_MAPEXPORT "Build map exporter." ON)
if (BUILD_MAPEXPORT)
    add_subdirectory (mapexport)
endif()

OPTION(BUILD_DWARFEXPORT "Build dwarf exporter." ON)
if (BUILD_DWARFEXPORT)
    add_subdirectory (dwarfexport)
endif()

OPTION(BUILD_RUBY "Build ruby binding." ON)
if (BUILD_RUBY)
    add_subdirectory (ruby)
endif()

install(DIRECTORY lua/
        DESTINATION ${DFHACK_LUA_DESTINATION}/plugins
        FILES_MATCHING PATTERN "*.lua")
install(DIRECTORY raw/
        DESTINATION ${DFHACK_DATA_DESTINATION}/raw
        FILES_MATCHING PATTERN "*.txt")
install(DIRECTORY raw/
        DESTINATION ${DFHACK_DATA_DESTINATION}/raw
        FILES_MATCHING PATTERN "*.diff")

# Protobuf
FILE(GLOB PROJECT_PROTOS ${CMAKE_CURRENT_SOURCE_DIR}/proto/*.proto)

STRING(REPLACE ".proto" ".pb.cc" PROJECT_PROTO_SRCS "${PROJECT_PROTOS}")
STRING(REPLACE ".proto" ".pb.h" PROJECT_PROTO_HDRS "${PROJECT_PROTOS}")

ADD_CUSTOM_COMMAND(
    OUTPUT ${PROJECT_PROTO_SRCS} ${PROJECT_PROTO_HDRS}
    COMMAND protoc-bin -I=${dfhack_SOURCE_DIR}/library/proto/
                       -I=${CMAKE_CURRENT_SOURCE_DIR}/proto/
            --cpp_out=${CMAKE_CURRENT_SOURCE_DIR}/proto/
            ${PROJECT_PROTOS}
    DEPENDS protoc-bin ${PROJECT_PROTOS}
)

SET_SOURCE_FILES_PROPERTIES( Brushes.h PROPERTIES HEADER_FILE_ONLY TRUE )

# Plugins
OPTION(BUILD_SUPPORTED "Build the supported plugins (reveal, probe, etc.)." ON)
if (BUILD_SUPPORTED)
    DFHACK_PLUGIN(reveal reveal.cpp)
    DFHACK_PLUGIN(probe probe.cpp)
    # this is a plugin which helps detect cursed creatures (vampires, necromancers, werebeasts, ...)
    DFHACK_PLUGIN(cursecheck cursecheck.cpp)
    # automatically assign labors to dwarves!
    DFHACK_PLUGIN(autolabor autolabor.cpp)
    DFHACK_PLUGIN(dig dig.cpp)
    DFHACK_PLUGIN(drybuckets drybuckets.cpp)
    DFHACK_PLUGIN(getplants getplants.cpp)
    DFHACK_PLUGIN(plants plants.cpp)
    DFHACK_PLUGIN(fastdwarf fastdwarf.cpp)
    DFHACK_PLUGIN(prospector prospector.cpp)
    DFHACK_PLUGIN(cleaners cleaners.cpp)
    DFHACK_PLUGIN(weather weather.cpp)
    DFHACK_PLUGIN(colonies colonies.cpp)
    DFHACK_PLUGIN(mode mode.cpp)
    DFHACK_PLUGIN(liquids liquids.cpp Brushes.h LINK_LIBRARIES lua)
    DFHACK_PLUGIN(tiletypes tiletypes.cpp Brushes.h)
    DFHACK_PLUGIN(tubefill tubefill.cpp)
    DFHACK_PLUGIN(autodump autodump.cpp)
    DFHACK_PLUGIN(cleanowned cleanowned.cpp)
    DFHACK_PLUGIN(deramp deramp.cpp)
    DFHACK_PLUGIN(flows flows.cpp)
    DFHACK_PLUGIN(filltraffic filltraffic.cpp)
    DFHACK_PLUGIN(seedwatch seedwatch.cpp)
    DFHACK_PLUGIN(initflags initflags.cpp)
    DFHACK_PLUGIN(stockpiles stockpiles.cpp)
    DFHACK_PLUGIN(rename rename.cpp LINK_LIBRARIES lua PROTOBUFS rename)
    DFHACK_PLUGIN(jobutils jobutils.cpp)
    DFHACK_PLUGIN(workflow workflow.cpp LINK_LIBRARIES lua)
    DFHACK_PLUGIN(showmood showmood.cpp)
    DFHACK_PLUGIN(fixveins fixveins.cpp)
    DFHACK_PLUGIN(fixpositions fixpositions.cpp)
    DFHACK_PLUGIN(follow follow.cpp)
    DFHACK_PLUGIN(changevein changevein.cpp)
    DFHACK_PLUGIN(changelayer changelayer.cpp)
    DFHACK_PLUGIN(changeitem changeitem.cpp)
    DFHACK_PLUGIN(advtools advtools.cpp)
    DFHACK_PLUGIN(tweak tweak.cpp)
    DFHACK_PLUGIN(feature feature.cpp)
    DFHACK_PLUGIN(lair lair.cpp)
    DFHACK_PLUGIN(zone zone.cpp)
    DFHACK_PLUGIN(catsplosion catsplosion.cpp)
    DFHACK_PLUGIN(regrass regrass.cpp)
    DFHACK_PLUGIN(forceequip forceequip.cpp)
    DFHACK_PLUGIN(manipulator manipulator.cpp)
    DFHACK_PLUGIN(search search.cpp)
    DFHACK_PLUGIN(automaterial automaterial.cpp)
    # this one exports functions to lua
    DFHACK_PLUGIN(burrows burrows.cpp LINK_LIBRARIES lua)
    DFHACK_PLUGIN(sort sort.cpp LINK_LIBRARIES lua)
    DFHACK_PLUGIN(steam-engine steam-engine.cpp)
    DFHACK_PLUGIN(power-meter power-meter.cpp LINK_LIBRARIES lua)
    DFHACK_PLUGIN(siege-engine siege-engine.cpp LINK_LIBRARIES lua)
    DFHACK_PLUGIN(reactionhooks reactionhooks.cpp LINK_LIBRARIES lua)
    DFHACK_PLUGIN(add-spatter add-spatter.cpp)
    DFHACK_PLUGIN(fix-armory fix-armory.cpp)
    # not yet. busy with other crud again...
    #DFHACK_PLUGIN(versionosd versionosd.cpp)
    DFHACK_PLUGIN(misery misery.cpp)
<<<<<<< HEAD
    DFHACK_PLUGIN(workNow workNow.cpp)
    #DFHACK_PLUGIN(dfstream dfstream.cpp LINK_LIBRARIES clsocket dfhack-tinythread)
    DFHACK_PLUGIN(autoSyndrome autoSyndrome.cpp)
    DFHACK_PLUGIN(trueTransformation trueTransformation.cpp)
=======
    DFHACK_PLUGIN(skyEternal skyEternal.cpp)
>>>>>>> 0572e87d
endif()


# this is the skeleton plugin. If you want to make your own, make a copy and then change it
OPTION(BUILD_SKELETON "Build the skeleton plugin." OFF)
if(BUILD_SKELETON)
    add_subdirectory(skeleton)
endif()<|MERGE_RESOLUTION|>--- conflicted
+++ resolved
@@ -131,14 +131,11 @@
     # not yet. busy with other crud again...
     #DFHACK_PLUGIN(versionosd versionosd.cpp)
     DFHACK_PLUGIN(misery misery.cpp)
-<<<<<<< HEAD
     DFHACK_PLUGIN(workNow workNow.cpp)
     #DFHACK_PLUGIN(dfstream dfstream.cpp LINK_LIBRARIES clsocket dfhack-tinythread)
     DFHACK_PLUGIN(autoSyndrome autoSyndrome.cpp)
     DFHACK_PLUGIN(trueTransformation trueTransformation.cpp)
-=======
     DFHACK_PLUGIN(skyEternal skyEternal.cpp)
->>>>>>> 0572e87d
 endif()
 
 
