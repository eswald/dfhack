INCLUDE(Plugins.cmake)

# Dfusion plugin
IF(UNIX)
    OPTION(BUILD_DFUSION "Build DFusion." OFF)
ELSE()
    OPTION(BUILD_DFUSION "Build DFusion." ON)
ENDIF()
if(BUILD_DFUSION)
    add_subdirectory (Dfusion)
endif()

OPTION(BUILD_QTPLUG "Build the experimental Qt plugin." OFF)
if(BUILD_QTPLUG)
    add_subdirectory (qtplug)
endif()

OPTION(BUILD_STONESENSE "Build stonesense (needs a checkout first)." OFF)
if(BUILD_STONESENSE)
    add_subdirectory (stonesense)
endif()

OPTION(BUILD_DEV_PLUGINS "Build developer plugins." OFF)
if(BUILD_DEV_PLUGINS)
    add_subdirectory (devel)
endif()

OPTION(BUILD_SERVER "Build server." OFF)
if(BUILD_SERVER)
    add_subdirectory (server)
endif()

OPTION(BUILD_DF2MC "Build DF2MC (needs a checkout first)." OFF)
if(BUILD_DF2MC)
    add_subdirectory (df2mc)
endif()


DFHACK_PLUGIN(reveal reveal.cpp)
DFHACK_PLUGIN(probe probe.cpp)
DFHACK_PLUGIN(drybuckets drybuckets.cpp)
DFHACK_PLUGIN(getplants getplants.cpp)
DFHACK_PLUGIN(plants plants.cpp)
DFHACK_PLUGIN(fastdwarf fastdwarf.cpp)
DFHACK_PLUGIN(prospector prospector.cpp)
DFHACK_PLUGIN(cleaners cleaners.cpp)
DFHACK_PLUGIN(weather weather.cpp)
DFHACK_PLUGIN(vdig vdig.cpp)
DFHACK_PLUGIN(colonies colonies.cpp)
DFHACK_PLUGIN(mode mode.cpp)
DFHACK_PLUGIN(liquids liquids.cpp)
DFHACK_PLUGIN(tiletypes tiletypes.cpp)
DFHACK_PLUGIN(tubefill tubefill.cpp)
DFHACK_PLUGIN(autodump autodump.cpp)
DFHACK_PLUGIN(cleanowned cleanowned.cpp)
DFHACK_PLUGIN(deramp deramp.cpp)
DFHACK_PLUGIN(flows flows.cpp)
DFHACK_PLUGIN(filltraffic filltraffic.cpp)
DFHACK_PLUGIN(seedwatch seedwatch.cpp)
DFHACK_PLUGIN(initflags initflags.cpp)
DFHACK_PLUGIN(stockpiles stockpiles.cpp)
DFHACK_PLUGIN(rename rename.cpp)
DFHACK_PLUGIN(fixwagons fixwagons.cpp)
<<<<<<< HEAD
DFHACK_PLUGIN(jobutils jobutils.cpp)
=======
DFHACK_PLUGIN(regrass regrass.cpp)
>>>>>>> 2af3b49e
#DFHACK_PLUGIN(versionosd versionosd.cpp)

# this is the skeleton plugin. If you want to make your own, make a copy and then change it
OPTION(BUILD_SKELETON "Build the skeleton plugin." OFF)
if(BUILD_SKELETON)
    add_subdirectory(skeleton)
endif()<|MERGE_RESOLUTION|>--- conflicted
+++ resolved
@@ -61,11 +61,8 @@
 DFHACK_PLUGIN(stockpiles stockpiles.cpp)
 DFHACK_PLUGIN(rename rename.cpp)
 DFHACK_PLUGIN(fixwagons fixwagons.cpp)
-<<<<<<< HEAD
 DFHACK_PLUGIN(jobutils jobutils.cpp)
-=======
 DFHACK_PLUGIN(regrass regrass.cpp)
->>>>>>> 2af3b49e
 #DFHACK_PLUGIN(versionosd versionosd.cpp)
 
 # this is the skeleton plugin. If you want to make your own, make a copy and then change it
