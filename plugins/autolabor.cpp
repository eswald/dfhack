--- conflicted
+++ resolved
@@ -952,20 +952,6 @@
     bool has_fishery = false;
     bool trader_requested = false;
 
-<<<<<<< HEAD
-	for (int i = 0; i < world->buildings.all.size(); ++i)
-	{
-		df::building *build = world->buildings.all[i];
-		auto type = build->getType();
-		if (df::enums::building_type::Workshop == type)
-		{
-			auto subType = build->getSubtype();
-			if ((short)df::enums::workshop_type::Butchers == subType)
-				has_butchers = true;
-			if ((short)df::enums::workshop_type::Fishery == subType)
-				has_fishery = true;
-        } 
-=======
     for (int i = 0; i < world->buildings.all.size(); ++i)
     {
         df::building *build = world->buildings.all[i];
@@ -978,7 +964,6 @@
             if (df::enums::workshop_type::Fishery == subType)
                 has_fishery = true;
         }
->>>>>>> 21904fd6
         else if (df::enums::building_type::TradeDepot == type)
         {
             df::building_tradedepotst* depot = (df::building_tradedepotst*) build;
@@ -1114,55 +1099,6 @@
                 continue;
 
             /*
-<<<<<<< HEAD
-			assert(labor >= 0);
-			assert(labor < ARRAY_COUNT(labor_infos));
-			*/
-
-			if (labor_infos[labor].is_exclusive && dwarfs[dwarf]->status.labors[labor])
-				dwarf_info[dwarf].mastery_penalty -= 100;
-		}
-	}
-
-	// Find the activity state for each dwarf. It's important to get this right - a dwarf who we think is IDLE but
-	// can't work will gum everything up. In the future I might add code to auto-detect slacker dwarves.
-
-	state_count.clear();
-	state_count.resize(NUM_STATE);
-
-	for (int dwarf = 0; dwarf < n_dwarfs; dwarf++)
-	{
-		bool is_on_break = false;
-
-		for (auto p = dwarfs[dwarf]->status.misc_traits.begin(); p < dwarfs[dwarf]->status.misc_traits.end(); p++)
-		{
-			// 7 / 0x7 = Newly arrived migrant, will not work yet
-			// 17 / 0x11 = On break
-			if ((*p)->id == (df::misc_trait_type)0x07 || (*p)->id == (df::misc_trait_type)0x11)
-				is_on_break = true;
-		}
-
-		if (dwarfs[dwarf]->profession == df::enums::profession::BABY ||
-			dwarfs[dwarf]->profession == df::enums::profession::CHILD ||
-			dwarfs[dwarf]->profession == df::enums::profession::DRUNK)
-		{
-			dwarf_info[dwarf].state = CHILD;
-		}
-		else if (ENUM_ATTR(profession, military, dwarfs[dwarf]->profession))
-			dwarf_info[dwarf].state = MILITARY;
-		else if (dwarfs[dwarf]->job.current_job == NULL)
-		{
-			if (is_on_break)
-				dwarf_info[dwarf].state = OTHER;
-			else if (dwarfs[dwarf]->specific_refs.size() > 0)
-				dwarf_info[dwarf].state = OTHER;
-			else
-				dwarf_info[dwarf].state = IDLE;
-		}
-		else
-		{
-			int job = dwarfs[dwarf]->job.current_job->job_type;
-=======
             assert(labor >= 0);
             assert(labor < ARRAY_COUNT(labor_infos));
             */
@@ -1210,7 +1146,6 @@
         else
         {
             int job = dwarfs[dwarf]->job.current_job->job_type;
->>>>>>> 21904fd6
 
             /*
             assert(job >= 0);
