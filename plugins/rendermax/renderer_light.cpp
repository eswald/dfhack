--- conflicted
+++ resolved
@@ -329,8 +329,9 @@
 
             if(cellArray[block_x][block_y].r >= 0.003f && cellArray[block_x][block_y].g >= 0.003f && cellArray[block_x][block_y].b >= 0.003f)
             {
-                lightSource sun={cellArray[block_x][block_y],25,coord2d(wx,wy)};
-                lights.push_back(sun);
+                int tile=getIndex(wx,wy);
+                lightSource sun(cellArray[block_x][block_y],25);
+                addLight(tile,sun);
             }
         }
 
@@ -344,12 +345,12 @@
         lightCell& curCell=ocupancy[tile];
         curCell=lightCell(0.85f,0.85f,0.85f);
         df::tiletype* type = Maps::getTileType(x,y,window_z);
-        if(!type)
-        {
-            //unallocated, do sky
-                addLight(tile,sun);
-            continue;
-        }
+        //if(!type)
+        //{
+        //    //unallocated, do sky
+        //        addLight(tile,sun);
+        //    continue;
+        //}
         df::tiletype_shape shape = ENUM_ATTR(tiletype,shape,*type);
         df::tile_designation* d=Maps::getTileDesignation(x,y,window_z);
         df::tile_designation* d2=Maps::getTileDesignation(x,y,window_z-1);
@@ -433,26 +434,10 @@
             
             addLight(tile,lava);
         }
-        if(d->bits.outside && d->bits.flow_size==0)
-        {
-<<<<<<< HEAD
-            curCell=lightCell(-1,-1,-1);//Marking as outside so no calculation is done on it
-        }
-        
     }
 
     for(int blockx=window_x/16;blockx<=endBlockx;blockx++)
     for(int blocky=window_y/16;blocky<=endBlocky;blocky++)
-=======
-            
-            addLight(tile,sun);
-        }
-        
-    }
-
-    for(int blockx=window_x/16;blockx<(window_x+vpW)/16;blockx++)
-    for(int blocky=window_y/16;blocky<(window_y+vpH)/16;blocky++)
->>>>>>> 6cd926b6
     {
         df::map_block* block=Maps::getBlock(blockx,blocky,window_z);
         
