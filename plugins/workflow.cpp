--- conflicted
+++ resolved
@@ -85,13 +85,8 @@
                 "    Set a constraint. The first form counts each stack as only 1 item.\n"
                 "  workflow unlimit <constraint-spec>\n"
                 "    Delete a constraint.\n"
-<<<<<<< HEAD
-                "  workflow clear all\n"
-                "    Deletes all constraints.  Be sure you want to do this.\n"
-=======
                 "  workflow unlimit-all\n"
                 "    Delete all constraints.\n"
->>>>>>> 605ee966
                 "Function:\n"
                 "  - When the plugin is enabled, it protects all repeat jobs from removal.\n"
                 "    If they do disappear due to any cause, they are immediately re-added\n"
@@ -723,20 +718,6 @@
     return nct;
 }
 
-static void delete_all_constraints()
-{
-    DFHack::World * w = Core::getInstance().getWorld();
-    for(std::vector<ItemConstraint*>::iterator iter = constraints.begin();
-        iter != constraints.end();
-        ++iter)
-    {
-        w->DeletePersistentData((*iter)->config);
-        delete (*iter);
-    }
-
-    constraints.clear();
-}
-
 static void delete_constraint(ItemConstraint *cv)
 {
     int idx = linear_index(constraints, cv);
@@ -1643,27 +1624,16 @@
         out.printerr("Constraint not found: %s\n", parameters[1].c_str());
         return CR_FAILURE;
     }
-<<<<<<< HEAD
-    else if (cmd == "clear")
-    {
-        if(parameters.size() == 2 && parameters[1] == "all")
-        {
-            delete_all_constraints();
-            return CR_OK;
-        }
-        return CR_WRONG_USAGE;
-=======
     else if (cmd == "unlimit-all")
     {
         if (parameters.size() != 1)
             return CR_WRONG_USAGE;
 
         while (!constraints.empty())
-            delete_constraint(out, constraints[0]);
+            delete_constraint(constraints[0]);
 
         out.print("Removed all constraints.\n");
         return CR_OK;
->>>>>>> 605ee966
     }
     else
         return CR_WRONG_USAGE;
