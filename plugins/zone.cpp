// Intention: help with activity zone management (auto-pasture animals, auto-pit goblins, ...)
//
// the following things would be nice:
// - dump info about pastures, pastured animals, count non-pastured tame animals, print gender info
// - help finding caged dwarves? (maybe even allow to build their cages for fast release)
// - dump info about caged goblins, animals, ...
// - count grass tiles on pastures, move grazers to new pasture if old pasture is empty
//   move hungry unpastured grazers to pasture with grass
//
// What is working so far:
// - print detailed info about activity zone and units under cursor (mostly for checking refs and stuff)
// - mark a zone which is used for future assignment commands
// - assign single selected creature to a zone
// - mass-assign creatures using filters
// - unassign single creature under cursor from current zone
// - pitting own dwarves :)
// - full automation of handling mini-pastures over nestboxes:
//   go through all pens, check if they are empty and placed over a nestbox
//   find female tame egg-layer who is not assigned to another pen and assign it to nestbox pasture
//   maybe check for minimum age? it's not that useful to fill nestboxes with freshly hatched birds
//   state and sleep setting is saved the first time autonestbox is started (to avoid writing stuff if the plugin is never used)
// - full automation of marking live-stock for slaughtering
//   races can be added to a watchlist and it can be set how many male/female kids/adults are left alive
//   adding to the watchlist can be automated as well.
//   config for autobutcher (state and sleep setting) is saved the first time autobutcher is started
//   config for watchlist entries is saved when they are created or modified

#include <iostream>
#include <iomanip>
#include <climits>
#include <vector>
#include <algorithm>
#include <string>
#include <sstream>
#include <ctime>
#include <cstdio>
using namespace std;

#include "Core.h"
#include "Console.h"
#include "Export.h"
#include "PluginManager.h"
#include "MiscUtils.h"

#include "LuaTools.h"
#include "DataFuncs.h"

#include "modules/Units.h"
#include "modules/Maps.h"
#include "modules/Gui.h"
#include "modules/Materials.h"
#include "modules/MapCache.h"
#include "modules/Buildings.h"
#include "modules/World.h"
#include "modules/Screen.h"
#include "MiscUtils.h"
#include <VTableInterpose.h>

#include "df/ui.h"
#include "df/world.h"
#include "df/world_raws.h"
#include "df/building_def.h"
#include "df/building_civzonest.h"
#include "df/building_cagest.h"
#include "df/building_chainst.h"
#include "df/building_nest_boxst.h"
#include "df/general_ref_building_civzone_assignedst.h"
#include <df/creature_raw.h>
#include <df/caste_raw.h>
#include "df/unit_soul.h"
#include "df/unit_wound.h"
#include "df/viewscreen_dwarfmodest.h"
#include "modules/Translation.h"

using std::vector;
using std::string;
using namespace DFHack;
using namespace DFHack::Units;
using namespace DFHack::Buildings;
using namespace df::enums;

DFHACK_PLUGIN("zone");
DFHACK_PLUGIN_IS_ENABLED(is_enabled);

REQUIRE_GLOBAL(world);
REQUIRE_GLOBAL(cursor);
REQUIRE_GLOBAL(ui);
REQUIRE_GLOBAL(ui_build_selector);
REQUIRE_GLOBAL(gps);
REQUIRE_GLOBAL(cur_year);
REQUIRE_GLOBAL(cur_year_tick);

REQUIRE_GLOBAL(ui_building_item_cursor);
REQUIRE_GLOBAL(ui_building_assign_type);
REQUIRE_GLOBAL(ui_building_assign_is_marked);
REQUIRE_GLOBAL(ui_building_assign_units);
REQUIRE_GLOBAL(ui_building_assign_items);
REQUIRE_GLOBAL(ui_building_in_assign);

REQUIRE_GLOBAL(ui_menu_width);
REQUIRE_GLOBAL(ui_area_map_width);

using namespace DFHack::Gui;

command_result df_zone (color_ostream &out, vector <string> & parameters);
command_result df_autonestbox (color_ostream &out, vector <string> & parameters);
command_result df_autobutcher(color_ostream &out, vector <string> & parameters);

DFhackCExport command_result plugin_enable ( color_ostream &out, bool enable);

const string zone_help =
    "Allows easier management of pens/pastures, pits and cages.\n"
    "Options:\n"
    "  set          - set zone under cursor as default for future assigns\n"
    "  assign       - assign creature(s) to a pen or pit\n"
    "                 if no filters are used, a single unit must be selected.\n"
    "                 can be followed by valid building id which will then be set.\n"
    "                 building must be a pen/pasture, pit or cage.\n"
    "  slaughter    - mark creature(s) for slaughter\n"
    "                 if no filters are used, a single unit must be selected.\n"
    "                 with filters named units are ignored unless specified.\n"
    "  unassign     - unassign selected creature(s) from it's zone or cage\n"
    "  nick         - give unit(s) nicknames (e.g. all units in a cage)\n"
    "  remnick      - remove nicknames\n"
    "  tocages      - assign to (multiple) built cages inside a pen/pasture\n"
    "                 spreads creatures evenly among cages for faster hauling.\n"
    "  uinfo        - print info about selected unit\n"
    "  zinfo        - print info about zone(s) under cursor\n"
    "  verbose      - print some more info, mostly useless debug stuff\n"
    "  filters      - print list of supported filters\n"
    "  examples     - print some usage examples\n"
    ;

const string zone_help_filters =
    "Filters (to be used in combination with 'all' or 'count'):\n"
    "These filters can not be used with the prefix 'not':"
    "  all          - in combinations with zinfo/uinfo: print all zones/units\n"
    "                 in combination with assign: process all units\n"
    "                 should be used in combination with further filters\n"
    "  count        - must be followed by number. process X units\n"
    "                 should be used in combination with further filters\n"
    "  unassigned   - not assigned to zone, chain or built cage\n"
    "  age          - exact age. must be followed by number\n"
    "  minage       - minimum age. must be followed by number\n"
    "  maxage       - maximum age. must be followed by number\n"
    "These filters can be used with the prefix 'not' (e.g. 'not own'):"
    "  race         - must be followed by a race raw id (e.g. BIRD_TURKEY)\n"
    "  caged        - in a built cage\n"
    "  own          - from own civilization\n"
    "  war          - trained war creature\n"
    "  tamed        - tamed\n"
    "  named        - has name or nickname\n"
    "                 can be used to mark named units for slaughter\n"
    "  merchant     - is a merchant / belongs to a merchant\n"
    "                 can be used to pit merchants and slaughter their animals\n"
    "                 (could have weird effects during trading, be careful)\n"
    "  trained      - obvious\n"
    "  trainablewar - can be trained for war (and is not already trained)\n"
    "  trainablehunt- can be trained for hunting (and is not already trained)\n"
    "  male         - obvious\n"
    "  female       - obvious\n"
    "  egglayer     - race lays eggs (use together with 'female')\n"
    "  grazer       - is a grazer\n"
    "  milkable     - race is milkable (use together with 'female')\n"
    ;

const string zone_help_examples =
    "Example for assigning single units:\n"
    "  (ingame) move cursor to a pen/pasture or pit zone\n"
    "  (dfhack) 'zone set' to use this zone for future assignments\n"
    "  (dfhack) map 'zone assign' to a hotkey of your choice\n"
    "  (ingame) select unit with 'v', 'k' or from unit list or inside a cage\n"
    "  (ingame) press hotkey to assign unit to it's new home (or pit)\n"
    "Examples for assigning with filters:\n"
    "  (this assumes you have already set up a target zone)\n"
    "  zone assign all own grazer maxage 10\n"
    "  zone assign all own milkable not grazer\n"
    "  zone assign count 5 own female milkable\n"
    "  zone assign all own race DWARF maxage 2\n"
    "    throw all useless kids into a pit :)\n"
    "Notes:\n"
    "  Unassigning per filters ignores built cages and chains currently. Usually you\n"
    "  should always use the filter 'own' (which implies tame) unless you want to\n"
    "  use the zone tool for pitting hostiles. 'own' ignores own dwarves unless you\n"
    "  specify 'race DWARF' and it ignores merchants and their animals unless you\n"
    "  specify 'merchant' (so it's safe to use 'assign all own' to one big pasture\n"
    "  if you want to have all your animals at the same place).\n"
    "  'egglayer' and 'milkable' should be used together with 'female'\n"
    "  well, unless you have a mod with egg-laying male elves who give milk...\n";


const string autonestbox_help =
    "Assigns unpastured female egg-layers to nestbox zones.\n"
    "Requires that you create pen/pasture zones above nestboxes.\n"
    "If the pen is bigger than 1x1 the nestbox must be in the top left corner.\n"
    "Only 1 unit will be assigned per pen, regardless of the size.\n"
    "The age of the units is currently not checked, most birds grow up quite fast.\n"
    "When called without options autonestbox will instantly run once.\n"
    "Options:\n"
    "  start        - run every X frames (df simulation ticks)\n"
    "                 default: X=6000  (~60 seconds at 100fps)\n"
    "  stop         - stop running automatically\n"
    "  sleep X      - change timer to sleep X frames between runs.\n";

const string autobutcher_help =
    "Assigns your lifestock for slaughter once it reaches a specific count. Requires\n"
    "that you add the target race(s) to a watch list. Only tame units will be\n"
    "processed. Named units will be completely ignored (you can give animals\n"
    "nicknames with the tool 'rename unit' to protect them from getting slaughtered\n"
    "automatically. Trained war or hunting pets will be ignored.\n"
    "Once you have too much adults, the oldest will be butchered first.\n"
    "Once you have too much kids, the youngest will be butchered first.\n"
    "If you don't set a target count the following default will be used:\n"
    "1 male kid, 5 female kids, 1 male adult, 5 female adults.\n"
    "Options:\n"
    "  start        - run every X frames (df simulation ticks)\n"
    "                 default: X=6000  (~60 seconds at 100fps)\n"
    "  stop         - stop running automatically\n"
    "  sleep X      - change timer to sleep X frames between runs.\n"
    "  watch R      - start watching race(s)\n"
    "                 R = valid race RAW id (ALPACA, BIRD_TURKEY, etc)\n"
    "                 or a list of RAW ids seperated by spaces\n"
    "                 or the keyword 'all' which affects your whole current watchlist.\n"
    "  unwatch R    - stop watching race(s)\n"
    "                 the current target settings will be remembered\n"
    "  forget R     - unwatch race(s) and forget target settings for it/them\n"
    "  autowatch    - automatically adds all new races (animals you buy\n"
    "                 from merchants, tame yourself or get from migrants)\n"
    "                 to the watch list using default target count\n"
    "  noautowatch  - stop auto-adding new races to the watch list\n"
    "  list         - print status and watchlist\n"
    "  list_export  - print status and watchlist in batchfile format\n"
    "                 can be used to copy settings into another savegame\n"
    "                 usage: 'dfhack-run autobutcher list_export > xyz.bat' \n"
    "  target fk mk fa ma R\n"
    "               - set target count for specified race:\n"
    "                 fk = number of female kids\n"
    "                 mk = number of male kids\n"
    "                 fa = number of female adults\n"
    "                 ma = number of female adults\n"
    "                 R = 'all' sets count for all races on the current watchlist\n"
    "                 including the races which are currenly set to 'unwatched'\n"
    "                 and sets the new default for future watch commands\n"
    "                 R = 'new' sets the new default for future watch commands\n"
    "                 without changing your current watchlist\n"
    "  example      - print some usage examples\n";

const string autobutcher_help_example =
    "Examples:\n"
    "  autobutcher target 4 3 2 1 ALPACA BIRD_TURKEY\n"
    "  autobutcher watch ALPACA BIRD_TURKEY\n"
    "  autobutcher start\n"
    "    This means you want to have max 7 kids (4 female, 3 male) and max 3 adults\n"
    "    (2 female, 1 male) of the races alpaca and turkey. Once the kids grow up the\n"
    "    oldest adults will get slaughtered. Excess kids will get slaughtered starting\n"
    "    the the youngest to allow that the older ones grow into adults.\n"
    "  autobutcher target 0 0 0 0 new\n"
    "  autobutcher autowatch\n"
    "  autobutcher start\n"
    "    This tells autobutcher to automatically put all new races onto the watchlist\n"
    "    and mark unnamed tame units for slaughter as soon as they arrive in your\n"
    "    fortress. Settings already made for some races will be left untouched.\n";

command_result init_autobutcher(color_ostream &out);
command_result cleanup_autobutcher(color_ostream &out);
command_result start_autobutcher(color_ostream &out);

command_result init_autonestbox(color_ostream &out);
command_result cleanup_autonestbox(color_ostream &out);
command_result start_autonestbox(color_ostream &out);


///////////////
// stuff for autonestbox and autobutcher
// should be moved to own plugin once the tool methods it shares with the zone plugin are moved to Unit.h / Building.h

command_result autoNestbox( color_ostream &out, bool verbose );
command_result autoButcher( color_ostream &out, bool verbose );

static bool enable_autonestbox = false;
static bool enable_autobutcher = false;
static bool enable_autobutcher_autowatch = false;
static size_t sleep_autonestbox = 6000;
static size_t sleep_autobutcher = 6000;
static bool autonestbox_did_complain = false; // avoids message spam

static PersistentDataItem config_autobutcher;
static PersistentDataItem config_autonestbox;


DFhackCExport command_result plugin_onstatechange(color_ostream &out, state_change_event event)
{
    switch (event)
    {
    case DFHack::SC_MAP_LOADED:
        // initialize from the world just loaded
        init_autobutcher(out);
        init_autonestbox(out);
        break;
    case DFHack::SC_MAP_UNLOADED:
        enable_autonestbox = false;
        enable_autobutcher = false;
        // cleanup
        cleanup_autobutcher(out);
        cleanup_autonestbox(out);
        break;
    default:
        break;
    }
    return CR_OK;
}

DFhackCExport command_result plugin_onupdate ( color_ostream &out )
{
    static size_t ticks_autonestbox = 0;
    static size_t ticks_autobutcher = 0;

    if(enable_autonestbox)
    {
        if(++ticks_autonestbox >= sleep_autonestbox)
        {
            ticks_autonestbox = 0;
            autoNestbox(out, false);
        }
    }

    if(enable_autobutcher)
    {
        if(++ticks_autobutcher >= sleep_autobutcher)
        {
            ticks_autobutcher= 0;
            autoButcher(out, false);
        }
    }

    return CR_OK;
}


///////////////
// Various small tool functions
// probably many of these should be moved to Unit.h and Building.h sometime later...

bool isTame(df::unit* unit);
bool isTrained(df::unit* unit);
<<<<<<< HEAD
bool isWar(df::unit* unit);
bool isHunter(df::unit* unit);
bool isOwnCiv(df::unit* unit);
bool isMerchant(df::unit* unit);
bool isForest(df::unit* unit);
bool isGay(df::unit* unit);
bool isGelded(df::unit* unit);
=======
>>>>>>> f608235b

bool isGay(df::unit* unit);

df::building* findCageAtCursor();
df::building* findChainAtCursor();

df::general_ref_building_civzone_assignedst * createCivzoneRef();
bool unassignUnitFromBuilding(df::unit* unit);
command_result assignUnitToZone(color_ostream& out, df::unit* unit, df::building* building, bool verbose);
void unitInfo(color_ostream & out, df::unit* creature, bool verbose);
void zoneInfo(color_ostream & out, df::building* building, bool verbose);
void cageInfo(color_ostream & out, df::building* building, bool verbose);
void chainInfo(color_ostream & out, df::building* building, bool verbose);
bool isBuiltCageAtPos(df::coord pos);
bool isInBuiltCageRoom(df::unit*);
bool isNaked(df::unit *);

// ignore vampires, they should be treated like normal dwarves
bool isUndead(df::unit* unit)
{
    return (unit->flags3.bits.ghostly ||
            ( (unit->curse.add_tags1.bits.OPPOSED_TO_LIFE || unit->curse.add_tags1.bits.NOT_LIVING)
             && !unit->curse.add_tags1.bits.BLOODSUCKER ));
}

void doMarkForSlaughter(df::unit* unit)
{
    unit->flags2.bits.slaughter = 1;
}

// check if creature is tame
bool isTame(df::unit* creature)
{
    bool tame = false;
    if(creature->flags1.bits.tame)
    {
        switch (creature->training_level)
        {
        case df::animal_training_level::SemiWild: //??
        case df::animal_training_level::Trained:
        case df::animal_training_level::WellTrained:
        case df::animal_training_level::SkilfullyTrained:
        case df::animal_training_level::ExpertlyTrained:
        case df::animal_training_level::ExceptionallyTrained:
        case df::animal_training_level::MasterfullyTrained:
        case df::animal_training_level::Domesticated:
            tame=true;
            break;
        case df::animal_training_level::Unk8:     //??
        case df::animal_training_level::WildUntamed:
        default:
            tame=false;
            break;
        }
    }
    return tame;
}

// check if creature is domesticated
// seems to be the only way to really tell if it's completely safe to autonestbox it (training can revert)
bool isDomesticated(df::unit* creature)
{
    bool tame = false;
    if(creature->flags1.bits.tame)
    {
        switch (creature->training_level)
        {
        case df::animal_training_level::Domesticated:
            tame=true;
            break;
        default:
            tame=false;
            break;
        }
    }
    return tame;
}

// check if trained (might be useful if pasturing war dogs etc)
bool isTrained(df::unit* unit)
{
    // case a: trained for war/hunting (those don't have a training level, strangely)
    if(isWar(unit) || isHunter(unit))
        return true;

    // case b: tamed and trained wild creature, gets a training level
    bool trained = false;
    switch (unit->training_level)
    {
    case df::animal_training_level::Trained:
    case df::animal_training_level::WellTrained:
    case df::animal_training_level::SkilfullyTrained:
    case df::animal_training_level::ExpertlyTrained:
    case df::animal_training_level::ExceptionallyTrained:
    case df::animal_training_level::MasterfullyTrained:
    //case df::animal_training_level::Domesticated:
        trained = true;
        break;
    default:
        break;
    }
    return trained;
}

// found a unit with weird position values on one of my maps (negative and in the thousands)
// it didn't appear in the animal stocks screen, but looked completely fine otherwise (alive, tame, own, etc)
// maybe a rare bug, but better avoid assigning such units to zones or slaughter etc.
bool hasValidMapPos(df::unit* unit)
{
    if(    unit->pos.x >=0 && unit->pos.y >= 0 && unit->pos.z >= 0
        && unit->pos.x < world->map.x_count
        && unit->pos.y < world->map.y_count
        && unit->pos.z < world->map.z_count)
        return true;
    else
        return false;
}

bool isNaked(df::unit* unit)
{
    return (unit->inventory.empty());
}

bool isGay(df::unit* unit)
{
    df::orientation_flags orientation = unit->status.current_soul->orientation_flags;
    return (isFemale(unit) && ! (orientation.whole & (orientation.mask_marry_male | orientation.mask_romance_male)))
        || (! isFemale(unit) && ! (orientation.whole & (orientation.mask_marry_female | orientation.mask_romance_female)));
}

bool isGelded(df::unit* unit)
{
    auto wounds = unit->body.wounds;
    for(auto wound = wounds.begin(); wound != wounds.end(); ++wound)
    {
        auto parts = (*wound)->parts;
        for (auto part = parts.begin(); part != parts.end(); ++part)
        {
            if ((*part)->flags2.bits.gelded)
                return true;
        }
    }
    return false;
}

// dump some unit info
void unitInfo(color_ostream & out, df::unit* unit, bool verbose = false)
{
    out.print("Unit %d ", unit->id); //race %d, civ %d,", creature->race, creature->civ_id
    if(unit->name.has_name)
    {
        // units given a nick with the rename tool might not have a first name (animals etc)
        string firstname = unit->name.first_name;
        if(firstname.size() > 0)
        {
            firstname[0] = toupper(firstname[0]);
            out << "Name: " << firstname;
        }
        if(unit->name.nickname.size() > 0)
            out << " '" << unit->name.nickname << "'";
        out << ", ";
    }

    if(isAdult(unit))
        out << "adult";
    else if(isBaby(unit))
        out << "baby";
    else if(isChild(unit))
        out << "child";
    out << " ";
    // sometimes empty even in vanilla RAWS, sometimes contains full race name (e.g. baby alpaca)
    // all animals I looked at don't have babies anyways, their offspring starts as CHILD
    //out << getRaceBabyName(unit);
    //out << getRaceChildName(unit);

    out << getRaceName(unit) << " (";
    switch(unit->sex)
    {
    case 0:
        out << "female";
        break;
    case 1:
        out << "male";
        break;
    case -1:
    default:
        out << "n/a";
        break;
    }
    out << ")";
    out << ", age: " << getAge(unit, true);

    if(isTame(unit))
        out << ", tame";
    if(isOwnCiv(unit))
        out << ", owned";
    if(isWar(unit))
        out << ", war";
    if(isHunter(unit))
        out << ", hunter";
    if(isMerchant(unit))
        out << ", merchant";
    if(isForest(unit))
        out << ", forest";
    if(isEggLayer(unit))
        out << ", egglayer";
    if(isGrazer(unit))
        out << ", grazer";
    if(isMilkable(unit))
        out << ", milkable";

    if(verbose)
    {
        out << ". Pos: ("<<unit->pos.x << "/"<< unit->pos.y << "/" << unit->pos.z << ") " << endl;
        out << "index in units vector: " << FindIndexById(unit->id) << endl;
    }
    out << endl;

    if(!verbose)
        return;

    //out << "number of refs: " << creature->general_refs.size() << endl;
    for(size_t r = 0; r<unit->general_refs.size(); r++)
    {
        df::general_ref* ref = unit->general_refs.at(r);
        df::general_ref_type refType = ref->getType();
        out << "  ref#" << r <<" refType#" << refType << " "; //endl;
        switch(refType)
        {
        case df::general_ref_type::BUILDING_CIVZONE_ASSIGNED:
            {
            out << "assigned to zone";
            df::building_civzonest * civAss = (df::building_civzonest *) ref->getBuilding();
            out << " #" << civAss->id;
            }
            break;
        case df::general_ref_type::CONTAINED_IN_ITEM:
            out << "contained in item";
            break;
        case df::general_ref_type::BUILDING_CAGED:
            out << "caged";
            break;
        case df::general_ref_type::BUILDING_CHAIN:
            out << "chained";
            break;
        default:
            //out << "unhandled reftype";
            break;
        }
        out << endl;
    }
    if(isInBuiltCageRoom(unit))
    {
        out << "in a room." << endl;
    }
}

bool isCage(df::building * building)
{
    return building->getType() == building_type::Cage;
}

bool isChain(df::building * building)
{
    return building->getType() == building_type::Chain;
}

// returns building of cage at cursor position (NULL if nothing found)
df::building* findCageAtCursor()
{
    df::building* building = Buildings::findAtTile(Gui::getCursorPos());
    if (isCage(building))
        return building;
    return NULL;
}

df::building* findChainAtCursor()
{
    df::building* building = Buildings::findAtTile(Gui::getCursorPos());
    if (isChain(building))
        return building;
    return NULL;
}

df::general_ref_building_civzone_assignedst * createCivzoneRef()
{
    static bool vt_initialized = false;
    df::general_ref_building_civzone_assignedst* newref = NULL;

    // after having run successfully for the first time it's safe to simply create the object
    if(vt_initialized)
    {
        newref = (df::general_ref_building_civzone_assignedst*)
            df::general_ref_building_civzone_assignedst::_identity.instantiate();
        return newref;
    }

    // being called for the first time, need to initialize the vtable
    for(size_t i = 0; i < world->units.all.size(); i++)
    {
        df::unit * creature = world->units.all[i];
        for(size_t r = 0; r<creature->general_refs.size(); r++)
        {
            df::general_ref* ref;
            ref = creature->general_refs.at(r);
            if(ref->getType() == df::general_ref_type::BUILDING_CIVZONE_ASSIGNED)
            {
                if (strict_virtual_cast<df::general_ref_building_civzone_assignedst>(ref))
                {
                    // !! calling new() doesn't work, need _identity.instantiate() instead !!
                    newref = (df::general_ref_building_civzone_assignedst*)
                        df::general_ref_building_civzone_assignedst::_identity.instantiate();
                    vt_initialized = true;
                    break;
                }
            }
        }
        if(vt_initialized)
            break;
    }
    return newref;
}

bool isInBuiltCage(df::unit* unit);

// check if assigned to pen, pit, (built) cage or chain
// note: BUILDING_CAGED is not set for animals (maybe it's used for dwarves who get caged as sentence)
// animals in cages (no matter if built or on stockpile) get the ref CONTAINED_IN_ITEM instead
// removing them from cages on stockpiles is no problem even without clearing the ref
// and usually it will be desired behavior to do so.
bool isAssigned(df::unit* unit)
{
    bool assigned = false;
    for (size_t r=0; r < unit->general_refs.size(); r++)
    {
        df::general_ref * ref = unit->general_refs[r];
        auto rtype = ref->getType();
        if(    rtype == df::general_ref_type::BUILDING_CIVZONE_ASSIGNED
            || rtype == df::general_ref_type::BUILDING_CAGED
            || rtype == df::general_ref_type::BUILDING_CHAIN
            || (rtype == df::general_ref_type::CONTAINED_IN_ITEM && isInBuiltCage(unit))
            )
        {
            assigned = true;
            break;
        }
    }
    return assigned;
}

bool isAssignedToZone(df::unit* unit)
{
    bool assigned = false;
    for (size_t r=0; r < unit->general_refs.size(); r++)
    {
        df::general_ref * ref = unit->general_refs[r];
        auto rtype = ref->getType();
        if(rtype == df::general_ref_type::BUILDING_CIVZONE_ASSIGNED)
        {
            assigned = true;
            break;
        }
    }
    return assigned;
}

// check if assigned to a chain or built cage
// (need to check if the ref needs to be removed, until then touching them is forbidden)
bool isChained(df::unit* unit)
{
    bool contained = false;
    for (size_t r=0; r < unit->general_refs.size(); r++)
    {
        df::general_ref * ref = unit->general_refs[r];
        auto rtype = ref->getType();
        if(rtype == df::general_ref_type::BUILDING_CHAIN)
        {
            contained = true;
            break;
        }
    }
    return contained;
}

// check if contained in item (e.g. animals in cages)
bool isContainedInItem(df::unit* unit)
{
    bool contained = false;
    for (size_t r=0; r < unit->general_refs.size(); r++)
    {
        df::general_ref * ref = unit->general_refs[r];
        auto rtype = ref->getType();
        if(rtype == df::general_ref_type::CONTAINED_IN_ITEM)
        {
            contained = true;
            break;
        }
    }
    return contained;
}

bool isInBuiltCage(df::unit* unit)
{
    bool caged = false;
    for (size_t b=0; b < world->buildings.all.size(); b++)
    {
        df::building* building = world->buildings.all[b];
        if( building->getType() == building_type::Cage)
        {
            df::building_cagest* cage = (df::building_cagest*) building;
            for(size_t c=0; c<cage->assigned_units.size(); c++)
            {
                if(cage->assigned_units[c] == unit->id)
                {
                    caged = true;
                    break;
                }
            }
        }
        if(caged)
            break;
    }
    return caged;
}

// built cage defined as room (supposed to detect zoo cages)
bool isInBuiltCageRoom(df::unit* unit)
{
    bool caged_room = false;
    for (size_t b=0; b < world->buildings.all.size(); b++)
    {
        df::building* building = world->buildings.all[b];

        // !!! building->isRoom() returns true if the building can be made a room but currently isn't
        // !!! except for coffins/tombs which always return false
        // !!! using the bool is_room however gives the correct state/value
        if(!building->is_room)
            continue;

        if(building->getType() == building_type::Cage)
        {
            df::building_cagest* cage = (df::building_cagest*) building;
            for(size_t c=0; c<cage->assigned_units.size(); c++)
            {
                if(cage->assigned_units[c] == unit->id)
                {
                    caged_room = true;
                    break;
                }
            }
        }
        if(caged_room)
            break;
    }
    return caged_room;
}

// check a map position for a built cage
// animals in cages are CONTAINED_IN_ITEM, no matter if they are on a stockpile or inside a built cage
// if they are on animal stockpiles they should count as unassigned to allow pasturing them
// if they are inside built cages they should be ignored in case the cage is a zoo or linked to a lever or whatever
bool isBuiltCageAtPos(df::coord pos)
{
    bool cage = false;
    for (size_t b=0; b < world->buildings.all.size(); b++)
    {
        df::building* building = world->buildings.all[b];
        if( building->getType() == building_type::Cage
            && building->x1 == pos.x
            && building->y1 == pos.y
            && building->z  == pos.z )
        {
            cage = true;
            break;
        }
    }
    return cage;
}

df::building * getBuiltCageAtPos(df::coord pos)
{
    df::building* cage = NULL;
    for (size_t b=0; b < world->buildings.all.size(); b++)
    {
        df::building* building = world->buildings.all[b];
        if( building->getType() == building_type::Cage
            && building->x1 == pos.x
            && building->y1 == pos.y
            && building->z  == pos.z )
        {
            // don't set pointer if not constructed yet
            if(building->getBuildStage()!=building->getMaxBuildStage())
                break;

            cage = building;
            break;
        }
    }
    return cage;
}

bool isNestboxAtPos(int32_t x, int32_t y, int32_t z)
{
    bool found = false;
    for (size_t b=0; b < world->buildings.all.size(); b++)
    {
        df::building* building = world->buildings.all[b];
        if( building->getType() == building_type::NestBox
            && building->x1 == x
            && building->y1 == y
            && building->z  == z )
        {
            found = true;
            break;
        }
    }
    return found;
}

bool isFreeNestboxAtPos(int32_t x, int32_t y, int32_t z)
{
    bool found = false;
    for (size_t b=0; b < world->buildings.all.size(); b++)
    {
        df::building* building = world->buildings.all[b];
        if( building->getType() == building_type::NestBox
            && building->x1 == x
            && building->y1 == y
            && building->z  == z )
        {
            df::building_nest_boxst* nestbox = (df::building_nest_boxst*) building;
            if(nestbox->claimed_by == -1 && nestbox->contained_items.size() == 1)
            {
                found = true;
                break;
            }
        }
    }
    return found;
}

bool isEmptyPasture(df::building* building)
{
    if(!isPenPasture(building))
        return false;
    df::building_civzonest * civ = (df::building_civzonest *) building;
    if(civ->assigned_units.size() == 0)
        return true;
    else
        return false;
}

df::building* findFreeNestboxZone()
{
    df::building * free_building = NULL;
    for (size_t b=0; b < world->buildings.all.size(); b++)
    {
        df::building* building = world->buildings.all[b];
        if( isEmptyPasture(building) &&
            isActive(building) &&
            isFreeNestboxAtPos(building->x1, building->y1, building->z))
        {
            free_building = building;
            break;
        }
    }
    return free_building;
}

bool isFreeEgglayer(df::unit * unit)
{
    if( !isDead(unit) && !isUndead(unit)
        && isFemale(unit)
        && isTame(unit)
        && isOwnCiv(unit)
        && isEggLayer(unit)
        && !isAssigned(unit)
        && !isGrazer(unit) // exclude grazing birds because they're messy
        && !isMerchant(unit) // don't steal merchant mounts
        && !isForest(unit)  // don't steal birds from traders, they hate that
        )
        return true;
    else
        return false;
}

df::unit * findFreeEgglayer()
{
    df::unit* free_unit = NULL;
    for (size_t i=0; i < world->units.all.size(); i++)
    {
        df::unit* unit = world->units.all[i];
        if(isFreeEgglayer(unit))
        {
            free_unit = unit;
            break;
        }
    }
    return free_unit;
}

size_t countFreeEgglayers()
{
    size_t count = 0;
    for (size_t i=0; i < world->units.all.size(); i++)
    {
        df::unit* unit = world->units.all[i];
        if(isFreeEgglayer(unit))
            count ++;
    }
    return count;
}

// check if unit is already assigned to a zone, remove that ref from unit and old zone
// check if unit is already assigned to a cage, remove that ref from the cage
// returns false if no cage or pasture information was found
// helps as workaround for http://www.bay12games.com/dwarves/mantisbt/view.php?id=4475 by the way
// (pastured animals assigned to chains will get hauled back and forth because the pasture ref is not deleted)
bool unassignUnitFromBuilding(df::unit* unit)
{
    bool success = false;
    for (std::size_t idx = 0; idx < unit->general_refs.size(); idx++)
    {
        df::general_ref * oldref = unit->general_refs[idx];
        switch(oldref->getType())
        {
        case df::general_ref_type::BUILDING_CIVZONE_ASSIGNED:
            {
                unit->general_refs.erase(unit->general_refs.begin() + idx);
                df::building_civzonest * oldciv = (df::building_civzonest *) oldref->getBuilding();
                for(size_t oc=0; oc<oldciv->assigned_units.size(); oc++)
                {
                    if(oldciv->assigned_units[oc] == unit->id)
                    {
                        oldciv->assigned_units.erase(oldciv->assigned_units.begin() + oc);
                        break;
                    }
                }
                delete oldref;
                success = true;
                break;
            }

        case df::general_ref_type::CONTAINED_IN_ITEM:
            {
                // game does not erase the ref until creature gets removed from cage
                //unit->general_refs.erase(unit->general_refs.begin() + idx);

                // walk through buildings, check cages for inhabitants, compare ids
                for (size_t b=0; b < world->buildings.all.size(); b++)
                {
                    bool found = false;
                    df::building* building = world->buildings.all[b];
                    if(isCage(building))
                    {
                        df::building_cagest* oldcage = (df::building_cagest*) building;
                        for(size_t oc=0; oc<oldcage->assigned_units.size(); oc++)
                        {
                            if(oldcage->assigned_units[oc] == unit->id)
                            {
                                oldcage->assigned_units.erase(oldcage->assigned_units.begin() + oc);
                                found = true;
                                break;
                            }
                        }
                    }
                    if(found)
                        break;
                }
                success = true;
                break;
            }

        case df::general_ref_type::BUILDING_CHAIN:
            {
                // try not erasing the ref and see what happens
                //unit->general_refs.erase(unit->general_refs.begin() + idx);
                // probably need to delete chain reference here
                //success = true;
                break;
            }

        case df::general_ref_type::BUILDING_CAGED:
            {
                // not sure what to do here, doesn't seem to get used by the game
                //unit->general_refs.erase(unit->general_refs.begin() + idx);
                //success = true;
                break;
            }

        default:
            {
                // some reference which probably shouldn't get deleted
                // (animals who are historical figures and have a NEMESIS reference or whatever)
                break;
            }
        }
    }
    return success;
}

// assign to pen or pit
command_result assignUnitToZone(color_ostream& out, df::unit* unit, df::building* building, bool verbose = false)
{
    // building must be a pen/pasture or pit
    if(!isPenPasture(building) && !isPitPond(building))
    {
        out << "Invalid building type. This is not a pen/pasture or pit/pond." << endl;
        return CR_WRONG_USAGE;
    }

    // try to get a fresh civzone ref
    df::general_ref_building_civzone_assignedst * ref = createCivzoneRef();
    if(!ref)
    {
        out << "Could not find a clonable activity zone reference" << endl
            << "You need to pen/pasture/pit at least one creature" << endl
            << "before using 'assign' for the first time." << endl;
        return CR_WRONG_USAGE;
    }

    // check if unit is already pastured, remove that ref from unit and old pasture
    //    testing showed that removing the ref from the unit only seems to be necessary for pastured creatures
    //    if they are in cages on stockpiles the game unassigns them automatically
    //    if they are in built cages the pointer to the creature needs to be removed from the cage
    //    TODO: check what needs to be done for chains
    bool cleared_old = unassignUnitFromBuilding(unit);

    if(verbose)
    {
        if(cleared_old)
            out << "old zone info cleared.";
        else
            out << "no old zone info found.";
    }

    ref->building_id = building->id;
    unit->general_refs.push_back(ref);

    df::building_civzonest * civz = (df::building_civzonest *) building;
    civz->assigned_units.push_back(unit->id);

    out << "Unit " << unit->id
        << "(" << getRaceName(unit) << ")"
        << " assigned to zone " << building->id;
    if(isPitPond(building))
        out << " (pit/pond).";
    if(isPenPasture(building))
        out << " (pen/pasture).";
    out << endl;

    return CR_OK;
}

command_result assignUnitToCage(color_ostream& out, df::unit* unit, df::building* building, bool verbose)
{
    // building must be a pen/pasture or pit
    if(!isCage(building))
    {
        out << "Invalid building type. This is not a cage." << endl;
        return CR_WRONG_USAGE;
    }

    // don't assign owned pets to a cage. the owner will release them, resulting into infinite hauling (df bug)
    if(unit->relations.pet_owner_id != -1)
        return CR_OK;

    // check if unit is already pastured or caged, remove refs where necessary
    bool cleared_old = unassignUnitFromBuilding(unit);
    if(verbose)
    {
        if(cleared_old)
            out << "old zone info cleared.";
        else
            out << "no old zone info found.";
    }

    //ref->building_id = building->id;
    //unit->general_refs.push_back(ref);

    df::building_cagest* civz = (df::building_cagest*) building;
    civz->assigned_units.push_back(unit->id);

    out << "Unit " << unit->id
        << "(" << getRaceName(unit) << ")"
        << " assigned to cage " << building->id;
    out << endl;

    return CR_OK;
}

command_result assignUnitToChain(color_ostream& out, df::unit* unit, df::building* building, bool verbose)
{
    out << "sorry. assigning to chains is not possible yet." << endl;
    return CR_WRONG_USAGE;
}

command_result assignUnitToBuilding(color_ostream& out, df::unit* unit, df::building* building, bool verbose)
{
    command_result result = CR_WRONG_USAGE;

    if(isActivityZone(building))
        result = assignUnitToZone(out, unit, building, verbose);
    else if(isCage(building))
        result = assignUnitToCage(out, unit, building, verbose);
    else if(isChain(building))
        result = assignUnitToChain(out, unit, building, verbose);
    else
        out << "Cannot assign units to this type of building!" << endl;

    return result;
}

command_result assignUnitsToCagezone(color_ostream& out, vector<df::unit*> units, df::building* building, bool verbose)
{
    if(!isPenPasture(building))
    {
        out << "A cage zone needs to be a pen/pasture containing at least one cage!" << endl;
        return CR_WRONG_USAGE;
    }

    int32_t x1 = building->x1;
    int32_t x2 = building->x2;
    int32_t y1 = building->y1;
    int32_t y2 = building->y2;
    int32_t z  = building->z;
    vector <df::building_cagest*> cages;
    for (int32_t x = x1; x<=x2; x++)
    {
        for (int32_t y = y1; y<=y2; y++)
        {
            df::building* cage = getBuiltCageAtPos(df::coord(x,y,z));
            if(cage)
            {
                df::building_cagest* cagest = (df::building_cagest*) cage;
                cages.push_back(cagest);
            }
        }
    }
    if(!cages.size())
    {
        out << "No cages found in this zone!" << endl;
        return CR_WRONG_USAGE;
    }
    else
    {
        out << "Number of cages: " << cages.size() << endl;
    }

    while(units.size())
    {
        // hrm, better use sort() instead?
        df::building_cagest * bestcage = cages[0];
        size_t lowest = cages[0]->assigned_units.size();
        for(size_t i=1; i<cages.size(); i++)
        {
            if(cages[i]->assigned_units.size()<lowest)
            {
                lowest = cages[i]->assigned_units.size();
                bestcage = cages[i];
            }
        }
        df::unit* unit = units.back();
        units.pop_back();
        command_result result = assignUnitToCage(out, unit, (df::building*) bestcage, verbose);
        if(result!=CR_OK)
            return result;
    }

    return CR_OK;
}

command_result nickUnitsInZone(color_ostream& out, df::building* building, string nick)
{
    // building must be a pen/pasture or pit
    if(!isPenPasture(building) && !isPitPond(building))
    {
        out << "Invalid building type. This is not a pen/pasture or pit/pond." << endl;
        return CR_WRONG_USAGE;
    }

    df::building_civzonest * civz = (df::building_civzonest *) building;
    for(size_t i = 0; i < civz->assigned_units.size(); i++)
    {
        df::unit* unit = df::unit::find(civz->assigned_units[i]);
        if(unit)
            Units::setNickname(unit, nick);
    }

    return CR_OK;
}

command_result nickUnitsInCage(color_ostream& out, df::building* building, string nick)
{
    // building must be a pen/pasture or pit
    if(!isCage(building))
    {
        out << "Invalid building type. This is not a cage." << endl;
        return CR_WRONG_USAGE;
    }

    df::building_cagest* cage = (df::building_cagest*) building;
    for(size_t i=0; i<cage->assigned_units.size(); i++)
    {
        df::unit* unit = df::unit::find(cage->assigned_units[i]);
        if(unit)
            Units::setNickname(unit, nick);
    }

    return CR_OK;
}

command_result nickUnitsInChain(color_ostream& out, df::building* building, string nick)
{
    out << "sorry. nicknaming chained units is not possible yet." << endl;
    return CR_WRONG_USAGE;
}

// give all units inside a pasture or cage the same nickname
// (usage example: protect them from being autobutchered)
command_result nickUnitsInBuilding(color_ostream& out, df::building* building, string nick)
{
    command_result result = CR_WRONG_USAGE;

    if(isActivityZone(building))
        result = nickUnitsInZone(out, building, nick);
    else if(isCage(building))
        result = nickUnitsInCage(out, building, nick);
    else if(isChain(building))
        result = nickUnitsInChain(out, building, nick);
    else
        out << "Cannot nickname units in this type of building!" << endl;

    return result;
}

// dump some zone info
void zoneInfo(color_ostream & out, df::building* building, bool verbose)
{
    if(!isActivityZone(building))
        return;

    string name;
    building->getName(&name);
    out.print("Building %i - \"%s\" - type %s (%i)",
                building->id,
                name.c_str(),
                ENUM_KEY_STR(building_type, building->getType()).c_str(),
                building->getType());
    out.print(", subtype %s (%i)",
                ENUM_KEY_STR(civzone_type, (df::civzone_type)building->getSubtype()).c_str(),
                building->getSubtype());
    out.print("\n");

    df::building_civzonest * civ = (df::building_civzonest *) building;
    if(isActive(civ))
        out << "active";
    else
        out << "not active";

    if(civ->zone_flags.bits.pen_pasture)
        out << ", pen/pasture";
    else if (civ->zone_flags.bits.pit_pond)
    {
        out << " (pit flags:" << civ->pit_flags.whole << ")";
        if(civ->pit_flags.bits.is_pond)
            out << ", pond";
        else
            out << ", pit";
    }
    out << endl;
    out << "x1:" <<building->x1
        << " x2:" <<building->x2
        << " y1:" <<building->y1
        << " y2:" <<building->y2
        << " z:" <<building->z
        << endl;

    size_t creaturecount = civ->assigned_units.size();
    out << "Creatures in this zone: " << creaturecount << endl;
    for(size_t c = 0; c < creaturecount; c++)
    {
        int32_t cindex = civ->assigned_units.at(c);

        // print list of all units assigned to that zone
        for(size_t i = 0; i < world->units.all.size(); i++)
        {
            df::unit * creature = world->units.all[i];
            if(creature->id != cindex)
                continue;

            unitInfo(out, creature, verbose);
        }
    }
}

// dump some cage info
void cageInfo(color_ostream & out, df::building* building, bool verbose)
{
    if(!isCage(building))
        return;

    string name;
    building->getName(&name);
    out.print("Building %i - \"%s\" - type %s (%i)",
                building->id,
                name.c_str(),
                ENUM_KEY_STR(building_type, building->getType()).c_str(),
                building->getType());
    out.print("\n");

    out << "x:"  << building->x1
        << " y:" << building->y1
        << " z:" << building->z
        << endl;

    df::building_cagest * cage = (df::building_cagest*) building;

    size_t creaturecount = cage->assigned_units.size();
    out << "Creatures in this cage: " << creaturecount << endl;
    for(size_t c = 0; c < creaturecount; c++)
    {
        int32_t cindex = cage->assigned_units.at(c);

        // print list of all units assigned to that cage
        for(size_t i = 0; i < world->units.all.size(); i++)
        {
            df::unit * creature = world->units.all[i];
            if(creature->id != cindex)
                continue;

            unitInfo(out, creature, verbose);
        }
    }
}

// dump some chain/restraint info
void chainInfo(color_ostream & out, df::building* building, bool list_refs = false)
{
    if(!isChain(building))
        return;

    string name;
    building->getName(&name);
    out.print("Building %i - \"%s\" - type %s (%i)",
                building->id,
                name.c_str(),
                ENUM_KEY_STR(building_type, building->getType()).c_str(),
                building->getType());
    out.print("\n");

    df::building_chainst* chain = (df::building_chainst*) building;
    if(chain->assigned)
    {
        out << "assigned: ";
        unitInfo(out, chain->assigned, true);
    }
    if(chain->chained)
    {
        out << "chained: ";
        unitInfo(out, chain->chained, true);
    }
}

command_result df_zone (color_ostream &out, vector <string> & parameters)
{
    CoreSuspender suspend;

    bool need_cursor = false; // for zone_info, zone_assign, ...
    bool unit_info = false;
    bool zone_info = false;
    //bool cage_info = false;
    //bool chain_info = false;

    bool invert_filter = false;
    bool find_unassigned = false;
    bool find_caged = false;
    bool find_not_caged = false;
    bool find_trainable_war = false;
    bool find_not_trainable_war = false;
    bool find_trainable_hunting = false;
    bool find_not_trainable_hunting = false;
    bool find_trained = false;
    bool find_not_trained = false;
    bool find_war = false;
    bool find_not_war = false;
    bool find_hunter = false;
    bool find_not_hunter = false;
    bool find_own = false;
    bool find_not_own = false;
    bool find_tame = false;
    bool find_not_tame = false;
    bool find_merchant = false;
    bool find_male = false;
    bool find_not_male = false;
    bool find_female = false;
    bool find_not_female = false;
    bool find_egglayer = false;
    bool find_not_egglayer = false;
    bool find_grazer = false;
    bool find_not_grazer = false;
    bool find_milkable = false;
    bool find_not_milkable = false;
    bool find_named = false;
    bool find_not_named = false;
    bool find_naked = false;
    bool find_not_naked = false;
    bool find_tamable = false;
    bool find_not_tamable = false;

    bool find_agemin = false;
    bool find_agemax = false;
    int target_agemin = 0;
    int target_agemax = 0;

    bool find_count = false;
    size_t target_count = 0;

    bool find_race = false;
    bool find_not_race = false;
    string target_race = "";

    bool building_assign = false;
    bool building_unassign = false;
    bool building_set = false;
    bool cagezone_assign = false;
    bool verbose = false;
    bool all = false;
    bool unit_slaughter = false;
    static df::building* target_building = NULL;
    bool nick_set = false;
    string target_nick = "";

    for (size_t i = 0; i < parameters.size(); i++)
    {
        string & p = parameters[i];

        if (p == "help" || p == "?")
        {
            out << zone_help << endl;
            return CR_OK;
        }
        if (p == "filters")
        {
            out << zone_help_filters << endl;
            return CR_OK;
        }
        if (p == "examples")
        {
            out << zone_help_examples << endl;
            return CR_OK;
        }
        else if(p == "zinfo")
        {
            zone_info = true;
            invert_filter=false;
        }
        else if(p == "uinfo")
        {
            unit_info = true;
            invert_filter=false;
        }
        else if(p == "verbose")
        {
            verbose = true;
            if(invert_filter)
            {
                verbose = false;
                invert_filter=false;
            }
        }
        else if(p == "unassign")
        {
            if(invert_filter)
            {
                out << "'not unassign' makes no sense." << endl;
                return CR_WRONG_USAGE;
            }
            building_unassign = true;
        }
        else if(p == "assign")
        {
            if(invert_filter)
            {
                out << "'not assign' makes no sense. (did you want to use unassign?)" << endl;
                return CR_WRONG_USAGE;
            }

            // if followed by another parameter, check if it's numeric
            if(i < parameters.size()-1)
            {
                auto & str = parameters[i+1];
                if(str.size() > 0 && str[0] >= '0' && str[0] <= '9')
                {
                    stringstream ss(parameters[i+1]);
                    int new_building = -1;
                    ss >> new_building;
                    if(new_building != -1)
                    {
                        i++;
                        target_building = df::building::find(new_building);
                        out << "Assign selected unit(s) to building #" << new_building <<std::endl;
                    }
                }
            }
            if(!target_building)
            {
                out.printerr("No building id specified and current one is invalid!\n");
                return CR_WRONG_USAGE;
            }
            else
            {
                out << "No buiding id specified. Will try to use #" << target_building->id << endl;
                building_assign = true;
            }
        }
        else if(p == "tocages")
        {
            if(invert_filter)
            {
                out << "'not tocages' makes no sense." << endl;
                return CR_WRONG_USAGE;
            }

            // if followed by another parameter, check if it's numeric
            if(i < parameters.size()-1)
            {
                stringstream ss(parameters[i+1]);
                int new_building = -1;
                ss >> new_building;
                if(new_building != -1)
                {
                    i++;
                    target_building = df::building::find(new_building);
                    out << "Assign selected unit(s) to cagezone #" << new_building <<std::endl;
                }
            }
            if(!target_building)
            {
                out.printerr("No building id specified and current one is invalid!\n");
                return CR_WRONG_USAGE;
            }
            else
            {
                out << "No buiding id specified. Will try to use #" << target_building->id << endl;
                cagezone_assign = true;
            }
        }
        else if(p == "race" && !invert_filter)
        {
            if(i == parameters.size()-1)
            {
                out.printerr("No race id specified!");
                return CR_WRONG_USAGE;
            }
            else
            {
                target_race = parameters[i+1];
                i++;
                out << "Filter by race " << target_race << endl;
                find_race = true;
            }
        }
        else if(p == "race" && invert_filter)
        {
            if(i == parameters.size()-1)
            {
                out.printerr("No race id specified!");
                return CR_WRONG_USAGE;
            }
            else
            {
                target_race = parameters[i+1];
                i++;
                out << "Excluding race: " << target_race << endl;
                find_not_race = true;
            }
            invert_filter = false;
        }
        else if(p == "not")
        {
            invert_filter = true;
        }
        else if(p == "unassigned")
        {
            if(invert_filter)
                return CR_WRONG_USAGE;
            out << "Filter by 'unassigned'." << endl;
            find_unassigned = true;
        }
        else if(p == "caged" && !invert_filter)
        {
            out << "Filter by 'caged' (ignores built cages)." << endl;
            find_caged = true;
        }
        else if(p == "caged" && invert_filter)
        {
            out << "Filter by 'not caged'." << endl;
            find_not_caged = true;
            invert_filter = false;
        }
        else if(p == "trained" && !invert_filter)
        {
            out << "Filter by 'trained'." << endl;
            find_trained = true;
        }
        else if(p == "trained" && invert_filter)
        {
            out << "Filter by 'untrained'." << endl;
            find_not_trained = true;
            invert_filter = false;
        }
        else if(p == "trainablewar" && !invert_filter)
        {
            out << "Filter by 'trainable for war'." << endl;
            find_trainable_war = true;
        }
        else if(p == "trainablewar" && invert_filter)
        {
            out << "Filter by 'not trainable for war'." << endl;
            find_not_trainable_war = true;
            invert_filter = false;
        }
        else if(p == "trainablehunt"&& !invert_filter)
        {
            out << "Filter by 'trainable for hunting'." << endl;
            find_trainable_hunting = true;
        }
        else if(p == "trainablehunt"&& invert_filter)
        {
            out << "Filter by 'not trainable for hunting'." << endl;
            find_not_trainable_hunting = true;
            invert_filter = false;
        }
        else if(p == "war" && !invert_filter)
        {
            out << "Filter by 'trained war creature'." << endl;
            find_war = true;
        }
        else if(p == "war" && invert_filter)
        {
            out << "Filter by 'not a trained war creature'." << endl;
            find_not_war = true;
            invert_filter = false;
        }
        else if(p == "hunting" && !invert_filter)
        {
            out << "Filter by 'trained hunting creature'." << endl;
            find_hunter = true;
        }
        else if(p == "hunting" && invert_filter)
        {
            out << "Filter by 'not a trained hunting creature'." << endl;
            find_not_hunter = true;
            invert_filter = false;
        }else if(p == "own"&& !invert_filter)
        {
            out << "Filter by 'own civilization'." << endl;
            find_own = true;
        }
        else if(p == "own" && invert_filter)
        {
            out << "Filter by 'not own' (i.e. not from the fortress civ, can be a dwarf)." << endl;
            find_not_own = true;
            invert_filter = false;
        }
        else if(p == "tame" && !invert_filter)
        {
            out << "Filter by 'tame'." << endl;
            find_tame = true;
        }
        else if(p == "tame" && invert_filter)
        {
            out << "Filter by 'not tame'." << endl;
            find_not_tame = true;
            invert_filter=false;
        }
        else if(p == "named" && !invert_filter)
        {
            out << "Filter by 'has name or nickname'." << endl;
            find_named = true;
        }
        else if(p == "named" && invert_filter)
        {
            out << "Filter by 'has no name or nickname'." << endl;
            find_not_named = true;
            invert_filter=false;
        }
        else if(p == "slaughter")
        {
            if(invert_filter)
                return CR_WRONG_USAGE;
            out << "Assign animals for slaughter." << endl;
            unit_slaughter = true;
        }
        else if(p == "count")
        {
            if(invert_filter)
                return CR_WRONG_USAGE;
            if(i == parameters.size()-1)
            {
                out.printerr("No count specified!");
                return CR_WRONG_USAGE;
            }
            else
            {
                stringstream ss(parameters[i+1]);
                i++;
                ss >> target_count;
                if(target_count <= 0)
                {
                    out.printerr("Invalid count specified (must be > 0)!");
                    return CR_WRONG_USAGE;
                }
                find_count = true;
                out << "Process up to " << target_count << " units." << endl;
            }
        }
        else if(p == "age")
        {
            if(invert_filter)
                return CR_WRONG_USAGE;
            if(i == parameters.size()-1)
            {
                out.printerr("No age specified!");
                return CR_WRONG_USAGE;
            }
            else
            {
                stringstream ss(parameters[i+1]);
                i++;
                ss >> target_agemin;
                ss >> target_agemax;
                find_agemin = true;
                find_agemax = true;
                out << "Filter by exact age of " << target_agemin << endl;
            }
        }
        else if(p == "minage")
        {
            if(invert_filter)
                return CR_WRONG_USAGE;
            if(i == parameters.size()-1)
            {
                out.printerr("No age specified!");
                return CR_WRONG_USAGE;
            }
            else
            {
                stringstream ss(parameters[i+1]);
                i++;
                ss >> target_agemin;
                find_agemin = true;
                out << "Filter by minimum age of " << target_agemin << endl;
            }
        }
        else if(p == "maxage")
        {
            if(invert_filter)
                return CR_WRONG_USAGE;
            if(i == parameters.size()-1)
            {
                out.printerr("No age specified!");
                return CR_WRONG_USAGE;
            }
            else
            {
                stringstream ss(parameters[i+1]);
                i++;
                ss >> target_agemax;
                find_agemax = true;
                out << "Filter by maximum age of " << target_agemax << endl;
            }
        }
        else if(p == "male" && !invert_filter)
        {
            find_male = true;
        }
        else if(p == "female" && !invert_filter)
        {
            find_female = true;
        }
        else if(p == "egglayer" && !invert_filter)
        {
            find_egglayer = true;
        }
        else if(p == "egglayer" && invert_filter)
        {
            find_not_egglayer = true;
            invert_filter=false;
        }
        else if(p == "naked" && !invert_filter)
        {
            find_naked = true;
        }
        else if(p == "naked" && invert_filter)
        {
            find_not_naked = true;
            invert_filter=false;
        }
        else if(p == "tamable" && !invert_filter)
        {
            find_tamable = true;
        }
        else if(p == "tamable" && invert_filter)
        {
            find_not_tamable = true;
            invert_filter=false;
        }
        else if(p == "grazer" && !invert_filter)
        {
            find_grazer = true;
        }
        else if(p == "grazer" && invert_filter)
        {
            find_not_grazer = true;
            invert_filter=false;
        }
        else if(p == "merchant" && !invert_filter)
        {
            find_merchant = true;
        }
        else if(p == "merchant" && invert_filter)
        {
            // actually 'not merchant' is pointless since merchant units are ignored by default
            invert_filter=false;
        }
        else if(p == "milkable" && !invert_filter)
        {
            find_milkable = true;
        }
        else if(p == "milkable" && invert_filter)
        {
            find_not_milkable = true;
            invert_filter=false;
        }
        else if(p == "set")
        {
            if(invert_filter)
                return CR_WRONG_USAGE;
            building_set = true;
        }
        else if(p == "nick")
        {
            if(invert_filter)
                return CR_WRONG_USAGE;

            if(i == parameters.size()-1)
            {
                out.printerr("No nickname specified! Use 'remnick' to remove nicknames!");
                return CR_WRONG_USAGE;
            }
            nick_set = true;
            target_nick = parameters[i+1];
            i++;
            out << "Set nickname to: " << target_nick << endl;
        }
        else if(p == "remnick")
        {
            if(invert_filter)
                return CR_WRONG_USAGE;

            nick_set = true;
            target_nick = "";
            i++;
            out << "Remove nickname." << endl;
        }
        else if(p == "all")
        {
            if(invert_filter)
                return CR_WRONG_USAGE;
            out << "Filter: all" << endl;
            all = true;
        }
        else
        {
            out << "Unknown command: " << p << endl;
            return CR_WRONG_USAGE;
        }
    }

    if (!Maps::IsValid())
    {
        out.printerr("Map is not available!\n");
        return CR_FAILURE;
    }

    if((zone_info && !all) || building_set)
        need_cursor = true;

    if(need_cursor && cursor->x == -30000)
    {
        out.printerr("No cursor; place cursor over activity zone.\n");
        return CR_FAILURE;
    }

    // search for male and not male is exclusive, so drop the flags if both are specified
    if(find_male && find_not_male)
    {
        find_male=false;
        find_not_male=false;
    }

    // search for female and not female is exclusive, so drop the flags if both are specified
    if(find_female && find_not_female)
    {
        find_female=false;
        find_not_female=false;
    }

    // search for male and female is exclusive, so drop the flags if both are specified
    if(find_male && find_female)
    {
        find_male=false;
        find_female=false;
    }

    // search for trained and untrained is exclusive, so drop the flags if both are specified
    if(find_trained && find_not_trained)
    {
        find_trained=false;
        find_not_trained=false;
    }

    // search for grazer and nograzer is exclusive, so drop the flags if both are specified
    if(find_grazer && find_not_grazer)
    {
        find_grazer=false;
        find_not_grazer=false;
    }

    // todo: maybe add this type of sanity check for all remaining bools, maybe not (lots of code just to avoid parsing dumb input)

    // try to cope with user dumbness
    if(target_agemin > target_agemax)
    {
        out << "Invalid values for minage/maxage specified! I'll swap them." << endl;
        int oldmin = target_agemin;
        target_agemin = target_agemax;
        target_agemax = oldmin;
    }

    // give info on zone(s), chain or cage under cursor
    // (doesn't use the findXyzAtCursor() methods because zones might overlap and contain a cage or chain)
    if(zone_info) // || chain_info || cage_info)
    {
        vector<df::building_civzonest*> zones;
        Buildings::findCivzonesAt(&zones, Gui::getCursorPos());
        for (auto zone = zones.begin(); zone != zones.end(); ++zone)
            zoneInfo(out, *zone, verbose);
        df::building* building = Buildings::findAtTile(Gui::getCursorPos());
        chainInfo(out, building, verbose);
        cageInfo(out, building, verbose);
        return CR_OK;
    }

    // set building at cursor position to be new target building
    if(building_set)
    {
        // cagezone wants a pen/pit as starting point
        if(!cagezone_assign)
            target_building = findCageAtCursor();
        if(!target_building)
        {
            out << "Target building type: cage." << endl;
        }
        else
        {
            target_building = findPenPitAt(Gui::getCursorPos());
            if(!target_building)
            {
                out << "No pen/pasture or pit under cursor!" << endl;
                return CR_WRONG_USAGE;
            }
            else
            {
                out << "Target building type: pen/pasture or pit." << endl;
            }
        }
        out << "Current building set to #" << target_building->id << endl;
        return CR_OK;
    }

    if(building_assign || cagezone_assign || unit_info || unit_slaughter || nick_set)
    {
        if(building_assign || cagezone_assign || (nick_set && !all && !find_count))
        {
            if (!target_building)
            {
                out << "Invalid building id." << endl;
                return CR_WRONG_USAGE;
            }
            if(nick_set && !building_assign)
            {
                out << "Renaming all units in target building." << endl;
                return nickUnitsInBuilding(out, target_building, target_nick);
            }
        }

        if(all || find_count)
        {
            vector <df::unit*> units_for_cagezone;
            size_t count = 0;
            for(size_t c = 0; c < world->units.all.size(); c++)
            {
                df::unit *unit = world->units.all[c];

                // ignore dead and undead units
                if (isDead(unit) || isUndead(unit))
                    continue;

                // ignore merchant units by default
                if (!find_merchant && (isMerchant(unit) || isForest(unit)))
                    continue;
                // but allow pitting them and stealing from them if specified :)
                if (find_merchant && !isMerchant(unit) && !isForest(unit))
                    continue;

                if(find_race && getRaceName(unit) != target_race)
                    continue;
                if(find_not_race && getRaceName(unit) == target_race)
                    continue;
                // ignore own dwarves by default
                if(isOwnCiv(unit) && isOwnRace(unit))
                {
                    if(!find_race)
                    {
                        continue;
                    }
                }

                if(    (find_unassigned && isAssigned(unit))
                    // avoid tampering with creatures who are currently being hauled to a built cage
                    || (isContainedInItem(unit) && (find_not_caged || isInBuiltCage(unit)))
                    || (isChained(unit))
                    || (find_caged && !isContainedInItem(unit))
                    || (find_not_caged && isContainedInItem(unit))
                    || (find_own && !isOwnCiv(unit))
                    || (find_not_own && isOwnCiv(unit))
                    || (find_tame && !isTame(unit))
                    || (find_not_tame && isTame(unit))
                    || (find_trained && !isTrained(unit))
                    || (find_not_trained && isTrained(unit))
                    || (find_war && !isWar(unit))
                    || (find_not_war && isWar(unit))
                    || (find_hunter && !isHunter(unit))
                    || (find_not_hunter && isHunter(unit))
                    || (find_agemin && (int) getAge(unit, true)<target_agemin)
                    || (find_agemax && (int) getAge(unit, true)>target_agemax)
                    || (find_grazer && !isGrazer(unit))
                    || (find_not_grazer && isGrazer(unit))
                    || (find_egglayer && !isEggLayer(unit))
                    || (find_not_egglayer && isEggLayer(unit))
                    || (find_milkable && !isMilkable(unit))
                    || (find_not_milkable && isMilkable(unit))
                    || (find_male && !isMale(unit))
                    || (find_not_male && isMale(unit))
                    || (find_female && !isFemale(unit))
                    || (find_not_female && isFemale(unit))
                    || (find_named && !unit->name.has_name)
                    || (find_not_named && unit->name.has_name)
                    || (find_naked && !isNaked(unit))
                    || (find_not_naked && isNaked(unit))
                    || (find_tamable && !isTamable(unit))
                    || (find_not_tamable && isTamable(unit))
                    || (find_trainable_war && (isWar(unit) || isHunter(unit) || !isTrainableWar(unit)))
                    || (find_not_trainable_war && isTrainableWar(unit)) // hm, is this check enough?
                    || (find_trainable_hunting && (isWar(unit) || isHunter(unit) || !isTrainableHunting(unit)))
                    || (find_not_trainable_hunting && isTrainableHunting(unit)) // hm, is this check enough?
                    )
                    continue;

                // animals bought in cages have an invalid map pos until they are freed for the first time
                // but if they are not in a cage and have an invalid pos it's better not to touch them
                if(!isContainedInItem(unit) && !hasValidMapPos(unit))
                {
                    if(verbose)
                    {
                        out << "----------"<<endl;
                        out << "invalid unit pos but not in cage either. will skip this unit." << endl;
                        unitInfo(out, unit, verbose);
                        out << "----------"<<endl;
                    }
                    continue;
                }

                if(unit_info)
                {
                    unitInfo(out, unit, verbose);
                    continue;
                }

                if(nick_set)
                {
                    Units::setNickname(unit, target_nick);
                }

                if(cagezone_assign)
                {
                    units_for_cagezone.push_back(unit);
                }
                else if(building_assign)
                {
                    command_result result = assignUnitToBuilding(out, unit, target_building, verbose);
                    if(result != CR_OK)
                        return result;
                }

                if(unit_slaughter)
                {
                    // don't slaughter named creatures unless told to do so
                    if(!unit->name.has_name || find_named)
                        doMarkForSlaughter(unit);
                }

                count++;
                if(find_count && count >= target_count)
                    break;
            }
            if(cagezone_assign)
            {
                command_result result = assignUnitsToCagezone(out, units_for_cagezone, target_building, verbose);
                if(result != CR_OK)
                    return result;
            }

            out << "Processed creatures: " << count << endl;
        }
        else
        {
            // must have unit selected
            df::unit *unit = getSelectedUnit(out, true);
            if (!unit)
                return CR_WRONG_USAGE;

            if(unit_info)
            {
                unitInfo(out, unit, verbose);
                return CR_OK;
            }
            else if(building_assign)
            {
                return assignUnitToBuilding(out, unit, target_building, verbose);
            }
            else if(unit_slaughter)
            {
                // by default behave like the game? only allow slaughtering of named war/hunting pets
                //if(unit->name.has_name && !find_named && !(isWar(unit)||isHunter(unit)))
                //{
                //    out << "Slaughter of named unit denied. Use the filter 'named' to override this check." << endl;
                //    return CR_OK;
                //}

                doMarkForSlaughter(unit);
                return CR_OK;
            }
        }
    }

    // de-assign from pen or pit
    // using the zone tool to free creatures from cages or chains
    // is pointless imo since that is already quite easy using the ingame UI.
    // but it's easy to implement so I might as well add it later
    if(building_unassign)
    {
        // must have unit selected
        df::unit *unit = getSelectedUnit(out, true);
        if (!unit)
            return CR_WRONG_USAGE;

        // remove assignment reference from unit and old zone
        if(unassignUnitFromBuilding(unit))
            out << "Unit unassigned." << endl;
        else
            out << "Unit is not assigned to an activity zone!" << endl;

        return CR_OK;
    }

    return CR_OK;
}

////////////////////
// autonestbox stuff

command_result df_autonestbox(color_ostream &out, vector <string> & parameters)
{
    CoreSuspender suspend;

    bool verbose = false;

    for (size_t i = 0; i < parameters.size(); i++)
    {
        string & p = parameters[i];

        if (p == "help" || p == "?")
        {
            out << autonestbox_help << endl;
            return CR_OK;
        }
        if (p == "start")
        {
            autonestbox_did_complain = false;
            start_autonestbox(out);
            return autoNestbox(out, verbose);
        }
        if (p == "stop")
        {
            enable_autonestbox = false;
            if(config_autonestbox.isValid())
                config_autonestbox.ival(0) = 0;
            out << "Autonestbox stopped." << endl;
            return CR_OK;
        }
        else if(p == "verbose")
        {
            verbose = true;
        }
        else if(p == "sleep")
        {
            if(i == parameters.size()-1)
            {
                out.printerr("No duration specified!");
                return CR_WRONG_USAGE;
            }
            else
            {
                size_t ticks = 0;
                stringstream ss(parameters[i+1]);
                i++;
                ss >> ticks;
                if(ticks <= 0)
                {
                    out.printerr("Invalid duration specified (must be > 0)!");
                    return CR_WRONG_USAGE;
                }
                sleep_autonestbox = ticks;
                if(config_autonestbox.isValid())
                    config_autonestbox.ival(1) = sleep_autonestbox;
                out << "New sleep timer for autonestbox: " << ticks << " ticks." << endl;
                return CR_OK;
            }
        }
        else
        {
            out << "Unknown command: " << p << endl;
            return CR_WRONG_USAGE;
        }
    }
    return autoNestbox(out, verbose);
}

command_result autoNestbox( color_ostream &out, bool verbose = false )
{
    bool stop = false;
    size_t processed = 0;

    if (!Maps::IsValid())
    {
        out.printerr("Map is not available!\n");
        enable_autonestbox = false;
        return CR_FAILURE;
    }

    do
    {
        df::building * free_building = findFreeNestboxZone();
        df::unit * free_unit = findFreeEgglayer();
        if(free_building && free_unit)
        {
            command_result result = assignUnitToBuilding(out, free_unit, free_building, verbose);
            if(result != CR_OK)
                return result;
            processed ++;
        }
        else
        {
            stop = true;
            if(free_unit && !free_building)
            {
                static size_t old_count = 0;
                size_t freeEgglayers = countFreeEgglayers();
                // avoid spamming the same message
                if(old_count != freeEgglayers)
                    autonestbox_did_complain = false;
                old_count = freeEgglayers;
                if(!autonestbox_did_complain)
                {
                    stringstream ss;
                    ss << freeEgglayers;
                    string announce = "Not enough free nestbox zones found! You need " + ss.str() + " more.";
                    Gui::showAnnouncement(announce, 6, true);
                    out << announce << endl;
                    autonestbox_did_complain = true;
                }
            }
        }
    } while (!stop);
    if(processed > 0)
    {
        stringstream ss;
        ss << processed;
        string announce;
        announce = ss.str() + " nestboxes were assigned.";
        Gui::showAnnouncement(announce, 2, false);
        out << announce << endl;
        // can complain again
        // (might lead to spamming the same message twice, but catches the case
        // where for example 2 new egglayers hatched right after 2 zones were created and assigned)
        autonestbox_did_complain = false;
    }
    return CR_OK;
}

////////////////////
// autobutcher stuff

// getUnitAge() returns 0 if born in current year, therefore the look at birth_time in that case
// (assuming that the value from there indicates in which tick of the current year the unit was born)
bool compareUnitAgesYounger(df::unit* i, df::unit* j)
{
    int32_t age_i = (int32_t) getAge(i, true);
    int32_t age_j = (int32_t) getAge(j, true);
    if(age_i == 0 && age_j == 0)
    {
        age_i = i->relations.birth_time;
        age_j = j->relations.birth_time;
    }
    return (age_i < age_j);
}
bool compareUnitAgesOlder(df::unit* i, df::unit* j)
{
    int32_t age_i = (int32_t) getAge(i, true);
    int32_t age_j = (int32_t) getAge(j, true);
    if(age_i == 0 && age_j == 0)
    {
        age_i = i->relations.birth_time;
        age_j = j->relations.birth_time;
    }
    return (age_i > age_j);
}



//enum WatchedRaceSubtypes
//{
//    femaleKid=0,
//    maleKid,
//    femaleAdult,
//    maleAdult
//};

struct WatchedRace
{
public:
    PersistentDataItem rconfig;

    bool isWatched; // if true, autobutcher will process this race
    int raceId;

    // target amounts
    unsigned fk; // max female kids
    unsigned mk; // max male kids
    unsigned fa; // max female adults
    unsigned ma; // max male adults

    // amounts of protected (not butcherable) units
    unsigned fk_prot;
    unsigned fa_prot;
    unsigned mk_prot;
    unsigned ma_prot;

    // butcherable units
    vector <df::unit*> unit_ptr[4];
    vector <df::unit*> fk_ptr = unit_ptr[0];
    vector <df::unit*> mk_ptr = unit_ptr[1];
    vector <df::unit*> fa_ptr = unit_ptr[2];
    vector <df::unit*> ma_ptr = unit_ptr[3];

    // priority butcherable units
    vector <df::unit*> prot_ptr[4];
    vector <df::unit*> fk_pri_ptr = prot_ptr[0];
    vector <df::unit*> mk_pri_ptr = prot_ptr[1];
    vector <df::unit*> fa_pri_ptr = prot_ptr[2];
    vector <df::unit*> ma_pri_ptr = prot_ptr[3];

    WatchedRace(bool watch, int id, unsigned _fk, unsigned _mk, unsigned _fa, unsigned _ma)
    {
        isWatched = watch;
        raceId = id;
        fk = _fk;
        mk = _mk;
        fa = _fa;
        ma = _ma;
        fk_prot = fa_prot = mk_prot = ma_prot = 0;
    }

    ~WatchedRace()
    {
        ClearUnits();
    }

    void UpdateConfig(color_ostream & out)
    {
        if(!rconfig.isValid())
        {
            string keyname = "autobutcher/watchlist/" + getRaceNameById(raceId);
            rconfig = World::GetPersistentData(keyname, NULL);
        }
        if(rconfig.isValid())
        {
            rconfig.ival(0) = raceId;
            rconfig.ival(1) = isWatched;
            rconfig.ival(2) = fk;
            rconfig.ival(3) = mk;
            rconfig.ival(4) = fa;
            rconfig.ival(5) = ma;
        }
        else
        {
            // this should never happen
            string keyname = "autobutcher/watchlist/" + getRaceNameById(raceId);
            out << "Something failed, could not find/create config key " << keyname << "!" << endl;
        }
    }

    void RemoveConfig(color_ostream & out)
    {
        if(!rconfig.isValid())
            return;
        World::DeletePersistentData(rconfig);
    }

    void SortUnitsByAge()
    {
        sort(fk_ptr.begin(), fk_ptr.end(), compareUnitAgesOlder);
        sort(mk_ptr.begin(), mk_ptr.end(), compareUnitAgesOlder);
        sort(fa_ptr.begin(), fa_ptr.end(), compareUnitAgesYounger);
        sort(ma_ptr.begin(), ma_ptr.end(), compareUnitAgesYounger);
        sort(fk_pri_ptr.begin(), fk_pri_ptr.end(), compareUnitAgesOlder);
        sort(mk_pri_ptr.begin(), mk_pri_ptr.end(), compareUnitAgesOlder);
        sort(fa_pri_ptr.begin(), fa_pri_ptr.end(), compareUnitAgesYounger);
        sort(ma_pri_ptr.begin(), ma_pri_ptr.end(), compareUnitAgesYounger);
    }

    void PushUnit(df::unit * unit)
    {
        if(isFemale(unit))
        {
            if(isBaby(unit) || isChild(unit))
                fk_ptr.push_back(unit);
            else
                fa_ptr.push_back(unit);
        }
        else //treat sex n/a like it was male
        {
            if(isBaby(unit) || isChild(unit))
                mk_ptr.push_back(unit);
            else
                ma_ptr.push_back(unit);
        }
    }

    void PushPriorityUnit(df::unit * unit)
    {
        if(isFemale(unit))
        {
            if(isBaby(unit) || isChild(unit))
                fk_pri_ptr.push_back(unit);
            else
                fa_pri_ptr.push_back(unit);
        }
        else
        {
            if(isBaby(unit) || isChild(unit))
                mk_pri_ptr.push_back(unit);
            else
                ma_pri_ptr.push_back(unit);
        }
    }

    void PushProtectedUnit(df::unit * unit)
    {
        if(isFemale(unit))
        {
            if(isBaby(unit) || isChild(unit))
                fk_prot++;
            else
                fa_prot++;
        }
        else //treat sex n/a like it was male
        {
            if(isBaby(unit) || isChild(unit))
                mk_prot++;
            else
                ma_prot++;
        }
    }

    void ClearUnits()
    {
        fk_prot = fa_prot = mk_prot = ma_prot = 0;
        for (size_t i = 0; i < 4; i++)
        {
            unit_ptr[i].clear();
            prot_ptr[i].clear();
        }
    }

    int ProcessUnits(vector<df::unit*>& unit_ptr, vector<df::unit*>& unit_pri_ptr, unsigned prot, unsigned goal)
    {
        int subcount = 0;
        while(unit_pri_ptr.size() && (unit_ptr.size() + unit_pri_ptr.size() + prot > goal) )
        {
            df::unit* unit = unit_pri_ptr.back();
            doMarkForSlaughter(unit);
            unit_pri_ptr.pop_back();
            subcount++;
        }
        while(unit_ptr.size() && (unit_ptr.size() + prot > goal) )
        {
            df::unit* unit = unit_ptr.back();
            doMarkForSlaughter(unit);
            unit_ptr.pop_back();
            subcount++;
        }
        return subcount;
    }

    int ProcessUnits()
    {
        SortUnitsByAge();
        int slaughter_count = 0;
        slaughter_count += ProcessUnits(fk_ptr, fk_pri_ptr, fk_prot, fk);
        slaughter_count += ProcessUnits(mk_ptr, mk_pri_ptr, mk_prot, mk);
        slaughter_count += ProcessUnits(fa_ptr, fa_pri_ptr, fa_prot, fa);
        slaughter_count += ProcessUnits(ma_ptr, ma_pri_ptr, ma_prot, ma);
        ClearUnits();
        return slaughter_count;
    }
};
// vector of races handled by autobutcher
// the name is a bit misleading since entries can be set to 'unwatched'
// to ignore them for a while but still keep the target count settings
std::vector<WatchedRace*> watched_races;

// helper for sorting the watchlist alphabetically
bool compareRaceNames(WatchedRace* i, WatchedRace* j)
{
    string name_i = getRaceNamePluralById(i->raceId);
    string name_j = getRaceNamePluralById(j->raceId);
    
    return (name_i < name_j);
}

static void autobutcher_sortWatchList(color_ostream &out);

// default target values for autobutcher
static unsigned default_fk = 5;
static unsigned default_mk = 1;
static unsigned default_fa = 5;
static unsigned default_ma = 1;

command_result df_autobutcher(color_ostream &out, vector <string> & parameters)
{
    CoreSuspender suspend;

    bool verbose = false;
    bool watch_race = false;
    bool unwatch_race = false;
    bool forget_race = false;
    bool list_watched = false;
    bool list_export = false;
    bool change_target = false;
    vector <string> target_racenames;
    vector <int> target_raceids;

    unsigned target_fk = default_fk;
    unsigned target_mk = default_mk;
    unsigned target_fa = default_fa;
    unsigned target_ma = default_ma;

    if(!parameters.size())
    {
        out << "You must specify a command!" << endl;
        out << autobutcher_help << endl;
        return CR_OK;
    }

    // parse main command
    string & p = parameters[0];
    if (p == "help" || p == "?")
    {
        out << autobutcher_help << endl;
        return CR_OK;
    }
    if (p == "example")
    {
        out << autobutcher_help_example << endl;
        return CR_OK;
    }
    else if (p == "start")
    {
        plugin_enable(out, true);
        enable_autobutcher = true;
        start_autobutcher(out);
        return autoButcher(out, verbose);
    }
    else if (p == "stop")
    {
        enable_autobutcher = false;
        if(config_autobutcher.isValid())
            config_autobutcher.ival(0) = enable_autobutcher;
        out << "Autobutcher stopped." << endl;
        return CR_OK;
    }
    else if(p == "sleep")
    {
        parameters.erase(parameters.begin());
        if(!parameters.size())
        {
            out.printerr("No duration specified!\n");
            return CR_WRONG_USAGE;
        }
        else
        {
            size_t ticks = 0;
            stringstream ss(parameters.back());
            ss >> ticks;
            if(ticks <= 0)
            {
                out.printerr("Invalid duration specified (must be > 0)!\n");
                return CR_WRONG_USAGE;
            }
            sleep_autobutcher = ticks;
            if(config_autobutcher.isValid())
                config_autobutcher.ival(1) = sleep_autobutcher;
            out << "New sleep timer for autobutcher: " << ticks << " ticks." << endl;
            return CR_OK;
        }
    }
    else if(p == "watch")
    {
        parameters.erase(parameters.begin());
        watch_race = true;
        out << "Start watching race(s): "; // << endl;
    }
    else if(p == "unwatch")
    {
        parameters.erase(parameters.begin());
        unwatch_race = true;
        out << "Stop watching race(s): "; // << endl;
    }
    else if(p == "forget")
    {
        parameters.erase(parameters.begin());
        forget_race = true;
        out << "Removing race(s) from watchlist: "; // << endl;
    }
    else if(p == "target")
    {
        // needs at least 5 more parameters:
        // fk mk fa ma R (can have more than 1 R)
        if(parameters.size() < 6)
        {
            out.printerr("Not enough parameters!\n");
            return CR_WRONG_USAGE;
        }
        else
        {
            stringstream fk(parameters[1]);
            stringstream mk(parameters[2]);
            stringstream fa(parameters[3]);
            stringstream ma(parameters[4]);
            fk >> target_fk;
            mk >> target_mk;
            fa >> target_fa;
            ma >> target_ma;
            parameters.erase(parameters.begin(), parameters.begin()+5);
            change_target = true;
            out << "Setting new target count for race(s): "; // << endl;
        }
    }
    else if(p == "autowatch")
    {
        out << "Auto-adding to watchlist started." << endl;
        enable_autobutcher_autowatch = true;
        if(config_autobutcher.isValid())
            config_autobutcher.ival(2) = enable_autobutcher_autowatch;
        return CR_OK;
    }
    else if(p == "noautowatch")
    {
        out << "Auto-adding to watchlist stopped." << endl;
        enable_autobutcher_autowatch = false;
        if(config_autobutcher.isValid())
            config_autobutcher.ival(2) = enable_autobutcher_autowatch;
        return CR_OK;
    }
    else if(p == "list")
    {
        list_watched = true;
    }
    else if(p == "list_export")
    {
        list_export = true;
    }
    else
    {
        out << "Unknown command: " << p << endl;
        return CR_WRONG_USAGE;
    }

    if(list_watched)
    {
        out << "Autobutcher status: ";

        if(enable_autobutcher)
            out << "enabled,";
        else
            out << "not enabled,";

        if (enable_autobutcher_autowatch)
            out << " autowatch,";
        else
            out << " noautowatch,";

        out << " sleep: " << sleep_autobutcher << endl;

        out << "Default setting for new races:"
            << " fk=" << default_fk
            << " mk=" << default_mk
            << " fa=" << default_fa
            << " ma=" << default_ma
            << endl;

        if(!watched_races.size())
        {
            out << "The autobutcher race list is empty." << endl;
            return CR_OK;
        }

        out << "Races on autobutcher list: " << endl;
        for(size_t i=0; i<watched_races.size(); i++)
        {
            WatchedRace * w = watched_races[i];
            df::creature_raw * raw = world->raws.creatures.all[w->raceId];
            string name = raw->creature_id;
            if(w->isWatched)
                out << "watched: ";
            else
                out << "not watched: ";
            out << name
                << " fk=" << w->fk
                << " mk=" << w->mk
                << " fa=" << w->fa
                << " ma=" << w->ma
                << endl;
        }
        return CR_OK;
    }

    if(list_export)
    {
        string run = "dfhack-run autobutcher ";
#ifdef LINUX_BUILD
        run = "./dfhack-run autobutcher ";
#endif
        // force creation of config
        out << run << "start" << endl;

        if(!enable_autobutcher)
            out << run << "stop" << endl;

        if (enable_autobutcher_autowatch)
            out << run << "autowatch" << endl;

        out << run << "sleep " << sleep_autobutcher << endl;
        out << run << "target"
            << " " << default_fk
            << " " << default_mk
            << " " << default_fa
            << " " << default_ma
            << " new" << endl;

        for(size_t i=0; i<watched_races.size(); i++)
        {
            WatchedRace * w = watched_races[i];
            df::creature_raw * raw = world->raws.creatures.all[w->raceId];
            string name = raw->creature_id;

            out << run << "target"
                << " " << w->fk
                << " " << w->mk
                << " " << w->fa
                << " " << w->ma
                << " " << name << endl;

            if(w->isWatched)
                out << run << "watch " << name << endl;
        }
        return CR_OK;
    }

    // parse rest of parameters for commands followed by a list of races
    if(    watch_race
        || unwatch_race
        || forget_race
        || change_target )
    {
        if(!parameters.size())
        {
            out.printerr("No race(s) specified!\n");
            return CR_WRONG_USAGE;
        }
        while(parameters.size())
        {
            string tr = parameters.back();
            target_racenames.push_back(tr);
            parameters.pop_back();
            out << tr << " ";
        }
        out << endl;
    }

    if(change_target && target_racenames.size() && target_racenames[0] == "all")
    {
        out << "Setting target count for all races on watchlist." << endl;
        for(size_t i=0; i<watched_races.size(); i++)
        {
            WatchedRace * w = watched_races[i];
            w->fk = target_fk;
            w->mk = target_mk;
            w->fa = target_fa;
            w->ma = target_ma;
            w->UpdateConfig(out);
        }
    }

    if(target_racenames.size() && (target_racenames[0] == "all" || target_racenames[0] == "new"))
    {
        if(change_target)
        {
            out << "Setting target count for the future." << endl;
            default_fk = target_fk;
            default_mk = target_mk;
            default_fa = target_fa;
            default_ma = target_ma;
            if(config_autobutcher.isValid())
            {
                config_autobutcher.ival(3) = default_fk;
                config_autobutcher.ival(4) = default_mk;
                config_autobutcher.ival(5) = default_fa;
                config_autobutcher.ival(6) = default_ma;
            }
            return CR_OK;
        }
        else if(target_racenames[0] == "new")
        {
            out << "The only valid usage of 'new' is in combination when setting a target count!" << endl;

            // hm, maybe instead of complaining start/stop autowatch instead? and get rid of the autowatch option?
            if(unwatch_race)
                out << "'unwatch new' makes no sense! Use 'noautowatch' instead." << endl;
            else if(forget_race)
                out << "'forget new' makes no sense, 'forget' is only for existing watchlist entries! Use 'noautowatch' instead." << endl;
            else if(watch_race)
                out << "'watch new' makes no sense! Use 'autowatch' instead." << endl;
            return CR_WRONG_USAGE;
        }
    }

    if(target_racenames.size() && target_racenames[0] == "all")
    {
        // fill with race ids from watchlist
        for(size_t i=0; i<watched_races.size(); i++)
        {
            WatchedRace * w = watched_races[i];
            target_raceids.push_back(w->raceId);
        }
    }
    else
    {
        // map race names from parameter list to ids
        size_t num_races = world->raws.creatures.all.size();
        while(target_racenames.size())
        {
            bool found_race = false;
            for(size_t i=0; i<num_races; i++)
            {
                if(getRaceNameById(i) == target_racenames.back())
                {
                    target_raceids.push_back(i);
                    target_racenames.pop_back();
                    found_race = true;
                    break;
                }
            }
            if(!found_race)
            {
                out << "Race not found: " << target_racenames.back() << endl;
                return CR_OK;
            }
        }
    }

    while(target_raceids.size())
    {
        bool entry_found = false;
        for(size_t i=0; i<watched_races.size(); i++)
        {
            WatchedRace * w = watched_races[i];
            if(w->raceId == target_raceids.back())
            {
                if(unwatch_race)
                {
                    w->isWatched=false;
                    w->UpdateConfig(out);
                }
                else if(forget_race)
                {
                    w->RemoveConfig(out);
                    watched_races.erase(watched_races.begin()+i);
                }
                else if(watch_race)
                {
                    w->isWatched = true;
                    w->UpdateConfig(out);
                }
                else if(change_target)
                {
                    w->fk = target_fk;
                    w->mk = target_mk;
                    w->fa = target_fa;
                    w->ma = target_ma;
                    w->UpdateConfig(out);
                }
                entry_found = true;
                break;
            }
        }
        if(!entry_found && (watch_race||change_target))
        {
            WatchedRace * w = new WatchedRace(watch_race, target_raceids.back(), target_fk, target_mk, target_fa, target_ma);
            w->UpdateConfig(out);
            watched_races.push_back(w);
            autobutcher_sortWatchList(out);
        }
        target_raceids.pop_back();
    }

    return CR_OK;
}

// check watched_races vector for a race id, return -1 if nothing found
// calling method needs to check itself if the race is currently being watched or ignored
int getWatchedIndex(int id)
{
    for(size_t i=0; i<watched_races.size(); i++)
    {
        WatchedRace * w = watched_races[i];
        if(w->raceId == id) // && w->isWatched)
            return i;
    }
    return -1;
}

command_result autoButcher( color_ostream &out, bool verbose = false )
{
    // don't run if not supposed to
    if(!Maps::IsValid())
        return CR_OK;

    // check if there is anything to watch before walking through units vector
    if(!enable_autobutcher_autowatch)
    {
        bool watching = false;
        for(size_t i=0; i<watched_races.size(); i++)
        {
            WatchedRace * w = watched_races[i];
            if(w->isWatched)
            {
                watching = true;
                break;
            }
        }
        if(!watching)
            return CR_OK;
    }

    for(size_t i=0; i<world->units.all.size(); i++)
    {
        df::unit * unit = world->units.all[i];

        // this check is now divided into two steps, squeezed autowatch into the middle
        // first one ignores completely inappropriate units (dead, undead, not belonging to the fort, ...)
        // then let autowatch add units to the watchlist which will probably start breeding (owned pets, war animals, ...)
        // then process units counting those which can't be butchered (war animals, named pets, ...)
        // so that they are treated as "own stock" as well and count towards the target quota
        if(    isDead(unit)
            || isUndead(unit)
            || isMarkedForSlaughter(unit)
            || isMerchant(unit) // ignore merchants' draught animals
            || isForest(unit) // ignore merchants' caged animals
            || !isOwnCiv(unit)
            || !isTame(unit)
            )
            continue;

        // found a bugged unit which had invalid coordinates but was not in a cage.
        // marking it for slaughter didn't seem to have negative effects, but you never know...
        if(!isContainedInItem(unit) && !hasValidMapPos(unit))
            continue;

        WatchedRace * w = NULL;
        int watched_index = getWatchedIndex(unit->race);
        if(watched_index != -1)
        {
            w = watched_races[watched_index];
        }
        else if(enable_autobutcher_autowatch)
        {
            w = new WatchedRace(true, unit->race, default_fk, default_mk, default_fa, default_ma);
            w->UpdateConfig(out);
            watched_races.push_back(w);

            string announce;
            announce = "New race added to autobutcher watchlist: " + getRaceNamePluralById(w->raceId);
            Gui::showAnnouncement(announce, 2, false);
            autobutcher_sortWatchList(out);
        }

        if(w && w->isWatched)
        {
            // don't butcher protected units, but count them as stock as well
            // this way they count towards target quota, so if you order that you want 1 female adult cat
            // and have 2 cats, one of them being a pet, the other gets butchered
            if(    isWar(unit)    // ignore war dogs etc
                || isHunter(unit) // ignore hunting dogs etc
                // ignore creatures in built cages which are defined as rooms to leave zoos alone
                // (TODO: better solution would be to allow some kind of slaughter cages which you can place near the butcher)
                || (isContainedInItem(unit) && isInBuiltCageRoom(unit))  // !!! see comments in isBuiltCageRoom()
                || isAvailableForAdoption(unit)
                || unit->name.has_name )
                w->PushProtectedUnit(unit);
            else if (   isGay(unit)
                     || isGelded(unit))
                w->PushPriorityUnit(unit);
            else
                w->PushUnit(unit);
        }
    }

    int slaughter_count = 0;
    for(size_t i=0; i<watched_races.size(); i++)
    {
        WatchedRace * w = watched_races[i];
        int slaughter_subcount = w->ProcessUnits();
        slaughter_count += slaughter_subcount;
        if(slaughter_subcount)
        {
            stringstream ss;
            ss << slaughter_subcount;
            string announce;
            announce = getRaceNamePluralById(w->raceId) + " marked for slaughter: " + ss.str();
            Gui::showAnnouncement(announce, 2, false);
        }
    }

    return CR_OK;
}

////////////////////////////////////////////////////
// autobutcher and autonestbox start/init/cleanup

command_result start_autobutcher(color_ostream &out)
{
    plugin_enable(out, true);
    enable_autobutcher = true;

    if (!config_autobutcher.isValid())
    {
        config_autobutcher = World::AddPersistentData("autobutcher/config");

        if (!config_autobutcher.isValid())
        {
            out << "Cannot enable autobutcher without a world!" << endl;
            return CR_OK;
        }

        config_autobutcher.ival(1) = sleep_autobutcher;
        config_autobutcher.ival(2) = enable_autobutcher_autowatch;
        config_autobutcher.ival(3) = default_fk;
        config_autobutcher.ival(4) = default_mk;
        config_autobutcher.ival(5) = default_fa;
        config_autobutcher.ival(6) = default_ma;
    }

    config_autobutcher.ival(0) = enable_autobutcher;

    out << "Starting autobutcher." << endl;
    init_autobutcher(out);
    return CR_OK;
}

command_result init_autobutcher(color_ostream &out)
{
    cleanup_autobutcher(out);

    config_autobutcher = World::GetPersistentData("autobutcher/config");
    if(config_autobutcher.isValid())
    {
        if (config_autobutcher.ival(0) == -1)
        {
            config_autobutcher.ival(0) = enable_autobutcher;
            config_autobutcher.ival(1) = sleep_autobutcher;
            config_autobutcher.ival(2) = enable_autobutcher_autowatch;
            config_autobutcher.ival(3) = default_fk;
            config_autobutcher.ival(4) = default_mk;
            config_autobutcher.ival(5) = default_fa;
            config_autobutcher.ival(6) = default_ma;
            out << "Autobutcher's persistent config object was invalid!" << endl;
        }
        else
        {
            enable_autobutcher = config_autobutcher.ival(0);
            sleep_autobutcher = config_autobutcher.ival(1);
            enable_autobutcher_autowatch = config_autobutcher.ival(2);
            default_fk = config_autobutcher.ival(3);
            default_mk = config_autobutcher.ival(4);
            default_fa = config_autobutcher.ival(5);
            default_ma = config_autobutcher.ival(6);
        }
    }

    if(!enable_autobutcher)
        return CR_OK;

    plugin_enable(out, true);
    // read watchlist from save

    std::vector<PersistentDataItem> items;
    World::GetPersistentData(&items, "autobutcher/watchlist/", true);
    for (auto p = items.begin(); p != items.end(); p++)
    {
        string key = p->key();
        out << "Reading from save: " << key << endl;
        //out << "  raceid: "   << p->ival(0) << endl;
        //out << "  watched: "  << p->ival(1) << endl;
        //out << "  fk: "       << p->ival(2) << endl;
        //out << "  mk: "       << p->ival(3) << endl;
        //out << "  fa: "       << p->ival(4) << endl;
        //out << "  ma: "       << p->ival(5) << endl;
        WatchedRace * w = new WatchedRace(p->ival(1), p->ival(0), p->ival(2), p->ival(3),p->ival(4),p->ival(5));
        w->rconfig = *p;
        watched_races.push_back(w);
    }
    autobutcher_sortWatchList(out);
    return CR_OK;
}

command_result cleanup_autobutcher(color_ostream &out)
{
    for(size_t i=0; i<watched_races.size(); i++)
    {
        delete watched_races[i];
    }
    watched_races.clear();
    return CR_OK;
}

command_result start_autonestbox(color_ostream &out)
{
    plugin_enable(out, true);
    enable_autonestbox = true;

    if (!config_autonestbox.isValid())
    {
        config_autonestbox = World::AddPersistentData("autonestbox/config");

        if (!config_autonestbox.isValid())
        {
            out << "Cannot enable autonestbox without a world!" << endl;
            return CR_OK;
        }

        config_autonestbox.ival(1) = sleep_autonestbox;
    }

    config_autonestbox.ival(0) = enable_autonestbox;

    out << "Starting autonestbox." << endl;
    init_autonestbox(out);
    return CR_OK;
}

command_result init_autonestbox(color_ostream &out)
{
    cleanup_autonestbox(out);

    config_autonestbox = World::GetPersistentData("autonestbox/config");
    if(config_autonestbox.isValid())
    {
        if (config_autonestbox.ival(0) == -1)
        {
            config_autonestbox.ival(0) = enable_autonestbox;
            config_autonestbox.ival(1) = sleep_autonestbox;
            out << "Autonestbox's persistent config object was invalid!" << endl;
        }
        else
        {
            enable_autonestbox = config_autonestbox.ival(0);
            sleep_autonestbox = config_autonestbox.ival(1);
        }
    }
    if (enable_autonestbox)
        plugin_enable(out, true);
    return CR_OK;
}

command_result cleanup_autonestbox(color_ostream &out)
{
    // nothing to cleanup currently
    // (future version of autonestbox could store info about cages for useless male kids)
    return CR_OK;
}

// abuse WatchedRace struct for counting stocks (since it sorts by gender and age)
// calling method must delete pointer!
WatchedRace * checkRaceStocksTotal(int race)
{
    WatchedRace * w = new WatchedRace(true, race, default_fk, default_mk, default_fa, default_ma);

    for(size_t i=0; i<world->units.all.size(); i++)
    {
        df::unit * unit = world->units.all[i];

        if(unit->race != race)
            continue;

        if(    isDead(unit)
            || isUndead(unit)
            || isMerchant(unit) // ignore merchants' draught animals
            || isForest(unit) // ignore merchants' caged animals
            || !isOwnCiv(unit)
            )
            continue;

        // found a bugged unit which had invalid coordinates but was not in a cage.
        // marking it for slaughter didn't seem to have negative effects, but you never know...
        if(!isContainedInItem(unit) && !hasValidMapPos(unit))
            continue;

        w->PushUnit(unit);
    }
    return w;
}

WatchedRace * checkRaceStocksProtected(int race)
{
    WatchedRace * w = new WatchedRace(true, race, default_fk, default_mk, default_fa, default_ma);

    for(size_t i=0; i<world->units.all.size(); i++)
    {
        df::unit * unit = world->units.all[i];

        if(unit->race != race)
            continue;

        if(    isDead(unit)
            || isUndead(unit)
            || isMerchant(unit) // ignore merchants' draught animals
            || isForest(unit) // ignore merchants' caged animals
            || !isOwnCiv(unit)
            )
            continue;

        // found a bugged unit which had invalid coordinates but was not in a cage.
        // marking it for slaughter didn't seem to have negative effects, but you never know...
        if(!isContainedInItem(unit) && !hasValidMapPos(unit))
            continue;

        if(   !isTame(unit)
           || isWar(unit) // ignore war dogs etc
           || isHunter(unit) // ignore hunting dogs etc
            // ignore creatures in built cages which are defined as rooms to leave zoos alone
            // (TODO: better solution would be to allow some kind of slaughter cages which you can place near the butcher)
            || (isContainedInItem(unit) && isInBuiltCageRoom(unit))  // !!! see comments in isBuiltCageRoom()
            || isAvailableForAdoption(unit)
            || unit->name.has_name )
            w->PushUnit(unit);
    }
    return w;
}

WatchedRace * checkRaceStocksButcherable(int race)
{
    WatchedRace * w = new WatchedRace(true, race, default_fk, default_mk, default_fa, default_ma);

    for(size_t i=0; i<world->units.all.size(); i++)
    {
        df::unit * unit = world->units.all[i];

        if(unit->race != race)
            continue;

        if(    isDead(unit)
            || isUndead(unit)
            || isMerchant(unit) // ignore merchants' draught animals
            || isForest(unit) // ignore merchants' caged animals
            || !isOwnCiv(unit)
            || !isTame(unit)
            || isWar(unit) // ignore war dogs etc
            || isHunter(unit) // ignore hunting dogs etc
            // ignore creatures in built cages which are defined as rooms to leave zoos alone
            // (TODO: better solution would be to allow some kind of slaughter cages which you can place near the butcher)
            || (isContainedInItem(unit) && isInBuiltCageRoom(unit))  // !!! see comments in isBuiltCageRoom()
            || isAvailableForAdoption(unit)
            || unit->name.has_name
            )
            continue;

        // found a bugged unit which had invalid coordinates but was not in a cage.
        // marking it for slaughter didn't seem to have negative effects, but you never know...
        if(!isContainedInItem(unit) && !hasValidMapPos(unit))
            continue;

        w->PushUnit(unit);
    }
    return w;
}

WatchedRace * checkRaceStocksButcherFlag(int race)
{
    WatchedRace * w = new WatchedRace(true, race, default_fk, default_mk, default_fa, default_ma);

    for(size_t i=0; i<world->units.all.size(); i++)
    {
        df::unit * unit = world->units.all[i];

        if(unit->race != race)
            continue;

        if(    isDead(unit)
            || isUndead(unit)
            || isMerchant(unit) // ignore merchants' draught animals
            || isForest(unit) // ignore merchants' caged animals
            || !isOwnCiv(unit)
            )
            continue;

        // found a bugged unit which had invalid coordinates but was not in a cage.
        // marking it for slaughter didn't seem to have negative effects, but you never know...
        if(!isContainedInItem(unit) && !hasValidMapPos(unit))
            continue;

        if(isMarkedForSlaughter(unit))
            w->PushUnit(unit);
    }
    return w;
}

void butcherRace(int race)
{
    for(size_t i=0; i<world->units.all.size(); i++)
    {
        df::unit * unit = world->units.all[i];

        if(unit->race != race)
            continue;

        if(    isDead(unit)
            || isUndead(unit)
            || isMerchant(unit) // ignore merchants' draught animals
            || isForest(unit) // ignore merchants' caged animals
            || !isOwnCiv(unit)
            || !isTame(unit)
            || isWar(unit) // ignore war dogs etc
            || isHunter(unit) // ignore hunting dogs etc
            // ignore creatures in built cages which are defined as rooms to leave zoos alone
            // (TODO: better solution would be to allow some kind of slaughter cages which you can place near the butcher)
            || (isContainedInItem(unit) && isInBuiltCageRoom(unit))  // !!! see comments in isBuiltCageRoom()
            || isAvailableForAdoption(unit)
            || unit->name.has_name
            )
            continue;

        // found a bugged unit which had invalid coordinates but was not in a cage.
        // marking it for slaughter didn't seem to have negative effects, but you never know...
        if(!isContainedInItem(unit) && !hasValidMapPos(unit))
            continue;

        doMarkForSlaughter(unit);
    }
}

// remove butcher flag for all units of a given race
void unbutcherRace(int race)
{
    for(size_t i=0; i<world->units.all.size(); i++)
    {
        df::unit * unit = world->units.all[i];

        if(unit->race != race)
            continue;

        if(    isDead(unit)
            || isUndead(unit)
            || !isMarkedForSlaughter(unit)
            )
            continue;

        if(!isContainedInItem(unit) && !hasValidMapPos(unit))
            continue;

        unit->flags2.bits.slaughter = 0;
    }
}


/////////////////////////////////////
// API functions to control autobutcher with a lua script

static bool autobutcher_isEnabled() { return enable_autobutcher; }
static bool autowatch_isEnabled() { return enable_autobutcher_autowatch; }

static unsigned autobutcher_getSleep(color_ostream &out)
{
    return sleep_autobutcher;
}

static void autobutcher_setSleep(color_ostream &out, unsigned ticks)
{
    sleep_autobutcher = ticks;
    if(config_autobutcher.isValid())
        config_autobutcher.ival(1) = sleep_autobutcher;
}

static void autobutcher_setEnabled(color_ostream &out, bool enable)
{
    if(enable)
    {
        enable_autobutcher = true;
        start_autobutcher(out);
        autoButcher(out, false);
    }
    else
    {
        enable_autobutcher = false;
        if(config_autobutcher.isValid())
            config_autobutcher.ival(0) = enable_autobutcher;
        out << "Autobutcher stopped." << endl;
    }

    if (enable)
        plugin_enable(out, true);
}

static void autowatch_setEnabled(color_ostream &out, bool enable)
{
    if(enable)
    {
        out << "Auto-adding to watchlist started." << endl;
        enable_autobutcher_autowatch = true;
        if(config_autobutcher.isValid())
            config_autobutcher.ival(2) = enable_autobutcher_autowatch;
    }
    else
    {
        out << "Auto-adding to watchlist stopped." << endl;
        enable_autobutcher_autowatch = false;
        if(config_autobutcher.isValid())
            config_autobutcher.ival(2) = enable_autobutcher_autowatch;
    }
}

// set all data for a watchlist race in one go
// if race is not already on watchlist it will be added
// params: (id, fk, mk, fa, ma, watched)
static void autobutcher_setWatchListRace(color_ostream &out, unsigned id, unsigned fk, unsigned mk, unsigned fa, unsigned ma, bool watched)
{
    int watched_index = getWatchedIndex(id);
    if(watched_index != -1)
    {
        out << "updating watchlist entry" << endl;
        WatchedRace * w = watched_races[watched_index];
        w->fk = fk;
        w->mk = mk;
        w->fa = fa;
        w->ma = ma;
        w->isWatched = watched;
        w->UpdateConfig(out);
    }
    else
    {
        out << "creating new watchlist entry" << endl;
        WatchedRace * w = new WatchedRace(watched, id, fk, mk, fa, ma); //default_fk, default_mk, default_fa, default_ma);
        w->UpdateConfig(out);
        watched_races.push_back(w);

        string announce;
        announce = "New race added to autobutcher watchlist: " + getRaceNamePluralById(w->raceId);
        Gui::showAnnouncement(announce, 2, false);
        autobutcher_sortWatchList(out);
    }
}

// remove entry from watchlist
static void autobutcher_removeFromWatchList(color_ostream &out, unsigned id)
{
    int watched_index = getWatchedIndex(id);
    if(watched_index != -1)
    {
        out << "updating watchlist entry" << endl;
        WatchedRace * w = watched_races[watched_index];
        w->RemoveConfig(out);
        watched_races.erase(watched_races.begin() + watched_index);
    }
}

// sort watchlist alphabetically
static void autobutcher_sortWatchList(color_ostream &out)
{
    sort(watched_races.begin(), watched_races.end(), compareRaceNames);   
}

// set default target values for new races
static void autobutcher_setDefaultTargetNew(color_ostream &out, unsigned fk, unsigned mk, unsigned fa, unsigned ma)
{
    default_fk = fk;
    default_mk = mk;
    default_fa = fa;
    default_ma = ma;
    if(config_autobutcher.isValid())
    {
        config_autobutcher.ival(3) = default_fk;
        config_autobutcher.ival(4) = default_mk;
        config_autobutcher.ival(5) = default_fa;
        config_autobutcher.ival(6) = default_ma;
    }
}

// set default target values for ALL races (update watchlist and set new default)
static void autobutcher_setDefaultTargetAll(color_ostream &out, unsigned fk, unsigned mk, unsigned fa, unsigned ma)
{
    for(unsigned i=0; i<watched_races.size(); i++)
    {
        WatchedRace * w = watched_races[i];
        w->fk = fk;
        w->mk = mk;
        w->fa = fa;
        w->ma = ma;
        w->UpdateConfig(out);
    }
    autobutcher_setDefaultTargetNew(out, fk, mk, fa, ma);
}

static void autobutcher_butcherRace(color_ostream &out, unsigned id)
{
    butcherRace(id);
}

static void autobutcher_unbutcherRace(color_ostream &out, unsigned id)
{
    unbutcherRace(id);
}

// push autobutcher settings on lua stack
static int autobutcher_getSettings(lua_State *L)
{
    color_ostream &out = *Lua::GetOutput(L);
    lua_newtable(L);
    int ctable = lua_gettop(L);
    Lua::SetField(L, enable_autobutcher, ctable, "enable_autobutcher");
    Lua::SetField(L, enable_autobutcher_autowatch, ctable, "enable_autowatch");
    Lua::SetField(L, default_fk, ctable, "fk");
    Lua::SetField(L, default_mk, ctable, "mk");
    Lua::SetField(L, default_fa, ctable, "fa");
    Lua::SetField(L, default_ma, ctable, "ma");
    Lua::SetField(L, sleep_autobutcher, ctable, "sleep");
    return 1;
}

// push the watchlist vector as nested table on the lua stack
static int autobutcher_getWatchList(lua_State *L)
{
    color_ostream &out = *Lua::GetOutput(L);
    lua_newtable(L);

    for(size_t i=0; i<watched_races.size(); i++)
    {
        lua_newtable(L);
        int ctable = lua_gettop(L);
        WatchedRace * w = watched_races[i];
        Lua::SetField(L, w->raceId, ctable, "id");
        Lua::SetField(L, w->isWatched, ctable, "watched");
        Lua::SetField(L, getRaceNamePluralById(w->raceId), ctable, "name");
        Lua::SetField(L, w->fk, ctable, "fk");
        Lua::SetField(L, w->mk, ctable, "mk");
        Lua::SetField(L, w->fa, ctable, "fa");
        Lua::SetField(L, w->ma, ctable, "ma");

        int id = w->raceId;
        
        w = checkRaceStocksTotal(id);
        Lua::SetField(L, w->fk_ptr.size(), ctable, "fk_total");
        Lua::SetField(L, w->mk_ptr.size(), ctable, "mk_total");
        Lua::SetField(L, w->fa_ptr.size(), ctable, "fa_total");
        Lua::SetField(L, w->ma_ptr.size(), ctable, "ma_total");
        delete w;

        w = checkRaceStocksProtected(id);
        Lua::SetField(L, w->fk_ptr.size(), ctable, "fk_protected");
        Lua::SetField(L, w->mk_ptr.size(), ctable, "mk_protected");
        Lua::SetField(L, w->fa_ptr.size(), ctable, "fa_protected");
        Lua::SetField(L, w->ma_ptr.size(), ctable, "ma_protected");
        delete w;

        w = checkRaceStocksButcherable(id);
        Lua::SetField(L, w->fk_ptr.size(), ctable, "fk_butcherable");
        Lua::SetField(L, w->mk_ptr.size(), ctable, "mk_butcherable");
        Lua::SetField(L, w->fa_ptr.size(), ctable, "fa_butcherable");
        Lua::SetField(L, w->ma_ptr.size(), ctable, "ma_butcherable");
        delete w;

        w = checkRaceStocksButcherFlag(id);
        Lua::SetField(L, w->fk_ptr.size(), ctable, "fk_butcherflag");
        Lua::SetField(L, w->mk_ptr.size(), ctable, "mk_butcherflag");
        Lua::SetField(L, w->fa_ptr.size(), ctable, "fa_butcherflag");
        Lua::SetField(L, w->ma_ptr.size(), ctable, "ma_butcherflag");
        delete w;

        lua_rawseti(L, -2, i+1);
    }

    return 1;
}

DFHACK_PLUGIN_LUA_FUNCTIONS {
    DFHACK_LUA_FUNCTION(autobutcher_isEnabled),
    DFHACK_LUA_FUNCTION(autowatch_isEnabled),
    DFHACK_LUA_FUNCTION(autobutcher_setEnabled),
    DFHACK_LUA_FUNCTION(autowatch_setEnabled),
    DFHACK_LUA_FUNCTION(autobutcher_getSleep),
    DFHACK_LUA_FUNCTION(autobutcher_setSleep),
    DFHACK_LUA_FUNCTION(autobutcher_setWatchListRace),
    DFHACK_LUA_FUNCTION(autobutcher_setDefaultTargetNew),
    DFHACK_LUA_FUNCTION(autobutcher_setDefaultTargetAll),
    DFHACK_LUA_FUNCTION(autobutcher_butcherRace),
    DFHACK_LUA_FUNCTION(autobutcher_unbutcherRace),
    DFHACK_LUA_FUNCTION(autobutcher_removeFromWatchList),
    DFHACK_LUA_FUNCTION(autobutcher_sortWatchList),
    DFHACK_LUA_END
};

DFHACK_PLUGIN_LUA_COMMANDS {
    DFHACK_LUA_COMMAND(autobutcher_getSettings),
    DFHACK_LUA_COMMAND(autobutcher_getWatchList),
    DFHACK_LUA_END
};

// end lua API



//START zone filters

void OutputString(int8_t color, int &x, int y, const std::string &text)
{
    Screen::paintString(Screen::Pen(' ', color, 0), x, y, text);
    x += text.length();
}

class zone_filter
{
public:
    zone_filter()
    {
        initialized = false;
    }

    void initialize(const df::ui_sidebar_mode &mode)
    {
        if (!initialized)
        {
            this->mode = mode;
            saved_ui_building_assign_type.clear();
            saved_ui_building_assign_units.clear();
            saved_ui_building_assign_items.clear();
            saved_ui_building_assign_is_marked.clear();
            saved_indexes.clear();

            for (size_t i = 0; i < ui_building_assign_units->size(); i++)
            {
                saved_ui_building_assign_type.push_back(ui_building_assign_type->at(i));
                saved_ui_building_assign_units.push_back(ui_building_assign_units->at(i));
                saved_ui_building_assign_items.push_back(ui_building_assign_items->at(i));
                saved_ui_building_assign_is_marked.push_back(ui_building_assign_is_marked->at(i));
            }

            search_string.clear();
            show_non_grazers = show_pastured = show_noncaged = show_male = show_female = show_other_zones = true;
            entry_mode = false;

            initialized = true;
        }
    }

    void deinitialize()
    {
        initialized = false;
    }

    void apply_filters()
    {
        if (saved_indexes.size() > 0)
        {
            bool list_has_been_sorted = (ui_building_assign_units->size() == reference_list.size()
                && *ui_building_assign_units != reference_list);

            for (size_t i = 0; i < saved_indexes.size(); i++)
            {
                int adjusted_item_index = i;
                if (list_has_been_sorted)
                {
                    for (size_t j = 0; j < ui_building_assign_units->size(); j++)
                    {
                        if (ui_building_assign_units->at(j) == reference_list[i])
                        {
                            adjusted_item_index = j;
                            break;
                        }
                    }
                }

                saved_ui_building_assign_is_marked[saved_indexes[i]] = ui_building_assign_is_marked->at(adjusted_item_index);
            }
        }
        
        string search_string_l = toLower(search_string);
        saved_indexes.clear();
        ui_building_assign_type->clear();
        ui_building_assign_is_marked->clear();
        ui_building_assign_units->clear();
        ui_building_assign_items->clear();

        for (size_t i = 0; i < saved_ui_building_assign_units.size(); i++)
        {
            df::unit *curr_unit = saved_ui_building_assign_units[i];

            if (!curr_unit)
                continue;

            if (!show_non_grazers && !isGrazer(curr_unit))
                continue;

            if (!show_pastured && isAssignedToZone(curr_unit))
                continue;

            if (!show_noncaged)
            {   
                // must be in a container
                if(!isContainedInItem(curr_unit))
                    continue;
                // but exclude built cages (zoos, traps, ...) to avoid "accidental" pitting of creatures you'd prefer to keep
                if (isInBuiltCage(curr_unit))
                    continue;
            }

            if (!show_male && isMale(curr_unit))
                continue;

            if (!show_female && isFemale(curr_unit))
                continue;

            if (!search_string_l.empty())
            {
                string desc = Translation::TranslateName(
                    Units::getVisibleName(curr_unit), false);

                desc += Units::getProfessionName(curr_unit);
                desc = toLower(desc);

                if (desc.find(search_string_l) == string::npos)
                    continue;
            }

            ui_building_assign_type->push_back(saved_ui_building_assign_type[i]);
            ui_building_assign_units->push_back(curr_unit);
            ui_building_assign_items->push_back(saved_ui_building_assign_items[i]);
            ui_building_assign_is_marked->push_back(saved_ui_building_assign_is_marked[i]);

            saved_indexes.push_back(i); // Used to map filtered indexes back to original, if needed
        }

        reference_list = *ui_building_assign_units;
        *ui_building_item_cursor = 0;
    }

    bool handle_input(const set<df::interface_key> *input)
    {
        if (!initialized)
            return false;

        bool key_processed = true;

        if (entry_mode)
        {
            // Query typing mode

            if  (input->count(interface_key::SECONDSCROLL_UP) || input->count(interface_key::SECONDSCROLL_DOWN) ||
                input->count(interface_key::SECONDSCROLL_PAGEUP) || input->count(interface_key::SECONDSCROLL_PAGEDOWN))
            {
                // Arrow key pressed. Leave entry mode and allow screen to process key
                entry_mode = false;
                return false;
            }

            df::interface_key last_token = *input->rbegin();
            int charcode = Screen::keyToChar(last_token);
            if (charcode >= 32 && charcode <= 126)
            {
                // Standard character
                search_string += char(charcode);
                apply_filters();
            }
            else if (last_token == interface_key::STRING_A000)
            {
                // Backspace
                if (search_string.length() > 0)
                {
                    search_string.erase(search_string.length()-1);
                    apply_filters();
                }
            }
            else if (input->count(interface_key::SELECT) || input->count(interface_key::LEAVESCREEN))
            {
                // ENTER or ESC: leave typing mode
                entry_mode = false;
            }
        }
        // Not in query typing mode
        else if (input->count(interface_key::CUSTOM_SHIFT_G) && 
            (mode == ui_sidebar_mode::ZonesPenInfo || mode == ui_sidebar_mode::QueryBuilding))
        {
            show_non_grazers = !show_non_grazers;
            apply_filters();
        }
        else if (input->count(interface_key::CUSTOM_SHIFT_C) && 
            (mode == ui_sidebar_mode::ZonesPenInfo || mode == ui_sidebar_mode::ZonesPitInfo || mode == ui_sidebar_mode::QueryBuilding))
        {
            show_noncaged = !show_noncaged;
            apply_filters();
        }
        else if (input->count(interface_key::CUSTOM_SHIFT_P) && 
            (mode == ui_sidebar_mode::ZonesPenInfo || mode == ui_sidebar_mode::ZonesPitInfo || mode == ui_sidebar_mode::QueryBuilding))
        {
            show_pastured = !show_pastured;
            apply_filters();
        }
        else if (input->count(interface_key::CUSTOM_SHIFT_M) && 
            (mode == ui_sidebar_mode::ZonesPenInfo || mode == ui_sidebar_mode::ZonesPitInfo || mode == ui_sidebar_mode::QueryBuilding))
        {
            show_male = !show_male;
            apply_filters();
        }
        else if (input->count(interface_key::CUSTOM_SHIFT_F) && 
            (mode == ui_sidebar_mode::ZonesPenInfo || mode == ui_sidebar_mode::ZonesPitInfo || mode == ui_sidebar_mode::QueryBuilding))
        {
            show_female = !show_female;
            apply_filters();
        }
        else if (input->count(interface_key::CUSTOM_S))
        {
            // Hotkey pressed, enter typing mode
            entry_mode = true;
        }
        else if (input->count(interface_key::CUSTOM_SHIFT_S))
        {
            // Shift + Hotkey pressed, clear query
            search_string.clear();
            apply_filters();
        }
        else
        {
            // Not a key for us, pass it on to the screen
            key_processed = false;
        }

        return key_processed || entry_mode; // Only pass unrecognized keys down if not in typing mode
    }

    void do_render()
    {
        if (!initialized)
            return;

        int left_margin = gps->dimx - 30;
        int8_t a = *ui_menu_width;
        int8_t b = *ui_area_map_width;
        if ((a == 1 && b > 1) || (a == 2 && b == 2))
            left_margin -= 24;

        int x = left_margin;
        int y = 24;

        OutputString(COLOR_BROWN, x, y, "DFHack Filtering");
        x = left_margin;
        ++y;
        OutputString(COLOR_LIGHTGREEN, x, y, "s");
        OutputString(COLOR_WHITE, x, y, ": Search");
        if (!search_string.empty() || entry_mode)
        {
            OutputString(COLOR_WHITE, x, y, ": ");
            if (!search_string.empty())
                OutputString(COLOR_WHITE, x, y, search_string);
            if (entry_mode)
                OutputString(COLOR_LIGHTGREEN, x, y, "_");
        }

        if (mode == ui_sidebar_mode::ZonesPenInfo || mode == ui_sidebar_mode::QueryBuilding)
        {
            x = left_margin;
            y += 2;
            OutputString(COLOR_LIGHTGREEN, x, y, "G");
            OutputString(COLOR_WHITE, x, y, ": ");
            OutputString((show_non_grazers) ? COLOR_WHITE : COLOR_GREY, x, y, "Non-Grazing");

            x = left_margin;
            ++y;
            OutputString(COLOR_LIGHTGREEN, x, y, "C");
            OutputString(COLOR_WHITE, x, y, ": ");
            OutputString((show_noncaged) ? COLOR_WHITE : COLOR_GREY, x, y, "Not Caged");

            x = left_margin;
            ++y;
            OutputString(COLOR_LIGHTGREEN, x, y, "P");
            OutputString(COLOR_WHITE, x, y, ": ");
            OutputString((show_pastured) ? COLOR_WHITE : COLOR_GREY, x, y, "Currently Pastured");

            x = left_margin;
            ++y;
            OutputString(COLOR_LIGHTGREEN, x, y, "F");
            OutputString(COLOR_WHITE, x, y, ": ");
            OutputString((show_female) ? COLOR_WHITE : COLOR_GREY, x, y, "Female");

            x = left_margin;
            ++y;
            OutputString(COLOR_LIGHTGREEN, x, y, "M");
            OutputString(COLOR_WHITE, x, y, ": ");
            OutputString((show_male) ? COLOR_WHITE : COLOR_GREY, x, y, "Male");
        }
        
        // pits don't have grazer filter because it seems pointless
        if (mode == ui_sidebar_mode::ZonesPitInfo)
        {
            x = left_margin;
            y += 2;
            OutputString(COLOR_LIGHTGREEN, x, y, "C");
            OutputString(COLOR_WHITE, x, y, ": ");
            OutputString((show_noncaged) ? COLOR_WHITE : COLOR_GREY, x, y, "Not Caged");

            x = left_margin;
            ++y;
            OutputString(COLOR_LIGHTGREEN, x, y, "P");
            OutputString(COLOR_WHITE, x, y, ": ");
            OutputString((show_pastured) ? COLOR_WHITE : COLOR_GREY, x, y, "Currently Pastured");

            x = left_margin;
            ++y;
            OutputString(COLOR_LIGHTGREEN, x, y, "F");
            OutputString(COLOR_WHITE, x, y, ": ");
            OutputString((show_female) ? COLOR_WHITE : COLOR_GREY, x, y, "Female");

            x = left_margin;
            ++y;
            OutputString(COLOR_LIGHTGREEN, x, y, "M");
            OutputString(COLOR_WHITE, x, y, ": ");
            OutputString((show_male) ? COLOR_WHITE : COLOR_GREY, x, y, "Male");
        }
    }

private:
    df::ui_sidebar_mode mode;
    string search_string;
    bool initialized;
    bool entry_mode;
    bool show_non_grazers, show_pastured, show_noncaged, show_male, show_female, show_other_zones;

    std::vector<int8_t> saved_ui_building_assign_type;
    std::vector<df::unit*> saved_ui_building_assign_units, reference_list;
    std::vector<df::item*> saved_ui_building_assign_items;
    std::vector<char> saved_ui_building_assign_is_marked;

    vector <int> saved_indexes;

};

struct zone_hook : public df::viewscreen_dwarfmodest
{
    typedef df::viewscreen_dwarfmodest interpose_base;
    static zone_filter filter;

    DEFINE_VMETHOD_INTERPOSE(void, feed, (set<df::interface_key> *input))
    {
        if (!filter.handle_input(input))
            INTERPOSE_NEXT(feed)(input);
    }

    DEFINE_VMETHOD_INTERPOSE(void, render, ())
    {
        if ( ( (ui->main.mode == ui_sidebar_mode::ZonesPenInfo || ui->main.mode == ui_sidebar_mode::ZonesPitInfo) &&
            ui_building_assign_type && ui_building_assign_units &&
            ui_building_assign_is_marked && ui_building_assign_items &&
            ui_building_assign_type->size() == ui_building_assign_units->size() &&
            ui_building_item_cursor)
            // allow mode QueryBuilding, but only for cages (bedrooms will crash DF with this code, chains don't work either etc)
            ||
            (   ui->main.mode == ui_sidebar_mode::QueryBuilding &&
                ui_building_in_assign && *ui_building_in_assign &&
                ui_building_assign_type && ui_building_assign_units &&
                ui_building_assign_type->size() == ui_building_assign_units->size() &&
                ui_building_item_cursor && 
                world->selected_building && isCage(world->selected_building) ) 
            )
        {
            if (vector_get(*ui_building_assign_units, *ui_building_item_cursor))
                filter.initialize(ui->main.mode);
        }
        else
        {
            filter.deinitialize();
        }

        INTERPOSE_NEXT(render)();

        filter.do_render();

    }
};

zone_filter zone_hook::filter;

IMPLEMENT_VMETHOD_INTERPOSE(zone_hook, feed);
IMPLEMENT_VMETHOD_INTERPOSE(zone_hook, render);
//END zone filters

DFhackCExport command_result plugin_enable ( color_ostream &out, bool enable)
{
    if (!gps)
        return CR_FAILURE;

    if (enable != is_enabled)
    {
        if (!INTERPOSE_HOOK(zone_hook, feed).apply(enable) ||
            !INTERPOSE_HOOK(zone_hook, render).apply(enable))
            return CR_FAILURE;

        is_enabled = enable;
    }

    return CR_OK;
}

DFhackCExport command_result plugin_init ( color_ostream &out, std::vector <PluginCommand> &commands)
{
    commands.push_back(PluginCommand(
        "zone", "manage activity zones.",
        df_zone, false,
        zone_help.c_str()
        ));
    commands.push_back(PluginCommand(
        "autonestbox", "auto-assign nestbox zones.",
        df_autonestbox, false,
        autonestbox_help.c_str()
        ));
    commands.push_back(PluginCommand(
        "autobutcher", "auto-assign lifestock for butchering.",
        df_autobutcher, false,
        autobutcher_help.c_str()
        ));
    init_autobutcher(out);
    init_autonestbox(out);
    return CR_OK;
}

DFhackCExport command_result plugin_shutdown ( color_ostream &out )
{
    cleanup_autobutcher(out);
    cleanup_autonestbox(out);
    return CR_OK;
}<|MERGE_RESOLUTION|>--- conflicted
+++ resolved
@@ -343,17 +343,6 @@
 
 bool isTame(df::unit* unit);
 bool isTrained(df::unit* unit);
-<<<<<<< HEAD
-bool isWar(df::unit* unit);
-bool isHunter(df::unit* unit);
-bool isOwnCiv(df::unit* unit);
-bool isMerchant(df::unit* unit);
-bool isForest(df::unit* unit);
-bool isGay(df::unit* unit);
-bool isGelded(df::unit* unit);
-=======
->>>>>>> f608235b
-
 bool isGay(df::unit* unit);
 
 df::building* findCageAtCursor();
